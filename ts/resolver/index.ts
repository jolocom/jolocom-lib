import {
  DidDocumentResolver,
  DidDocumentValidator,
  ResolutionMap,
  ValidatingIdentityResolverBuilder,
} from './types'
import { IDidDocumentAttrs } from '../identity/didDocument/types'
import { getMethodPrefixFromDid } from '../utils/crypto'
import { IEthereumConnector } from '../ethereum/types'
import { IIpfsConnector } from '../ipfs/types'
import { jolocomEthereumResolver } from '../ethereum/ethereum'
import { jolocomIpfsStorageAgent } from '../ipfs/ipfs'
<<<<<<< HEAD
import {noValidation} from '../validation/validation'
=======
import { noValidation } from '../utils/validation'
import { SignedCredential } from '../credentials/signedCredential/signedCredential'
import { ISignedCredentialAttrs } from '../credentials/signedCredential/types'
import { Identity } from '../identity/identity'
import { DidDocument } from '../identity/didDocument/didDocument'
import { IIdentityCreateArgs } from '../identity/types'
>>>>>>> ab758e51

/**
 * Function for assembling a resolver to be used as a {@link ValidatingDidResolver} in the {@link MultiResolver}.
 * @param resolver - {@link DidDocumentResolver} function to use
 * @param validator - {@link DidDocumentValidator} function to use
 * @returns configured {@link DidDocumentResolver}
 */

export const createValidatingIdentityResolver: ValidatingIdentityResolverBuilder = (resolver, validator, assembler) => did => {
  return resolver(did).then(async identityData => {
    if (await validator(identityData)) {
      return assembler(identityData)
    }

    throw new Error('DID Document validation failed')
  })
}

/**
 * Creates a configurable Jolocom {@link DidDocumentResolver}
 * @param ethereumConnector - Instance of an Ethereum connector to interface with Ethereum
 * @param ipfsConnector - Instance of IPFS connector to interface with IPFS
 * @returns DidDocumentResolver configured to resolve identities according to the Jolocom method spec
 */

export const createJolocomResolver = (
  ethereumConnector: IEthereumConnector = jolocomEthereumResolver,
  ipfsConnector: IIpfsConnector = jolocomIpfsStorageAgent,
): DidDocumentResolver<IIdentityCreateArgs> => async (did: string) => {
  const fetchPublicProfile = async (entry: string) => {
    return ipfsConnector.catJSON(entry.replace('ipfs://', '')) as Promise<
      ISignedCredentialAttrs
    >
  }

  const didDocumentHash = await ethereumConnector.resolveDID(did)
  if (!didDocumentHash) {
    throw new Error('Could not retrieve DID Document. No record for DID found.')
  }

  /** @TODO Use an http agent, so that ipfsConnector.catJSON<IDidDocumentAttrs>() can be used */
  const didDocumentJson = (await ipfsConnector.catJSON(
    didDocumentHash,
  )) as IDidDocumentAttrs

  const didDocument = DidDocument.fromJSON(didDocumentJson)

  const publicProfileSection = didDocument.service.find(
    endpoint => endpoint.type === 'JolocomPublicProfile',
  )

  const publicProfile = publicProfileSection
    ? SignedCredential.fromJSON(
        await fetchPublicProfile(publicProfileSection.serviceEndpoint),
      )
    : undefined

  return {
    didDocument,
    publicProfile,
  }
}

/**
 * Default {@link ValidatingIdentityResolverBuilder} used for `did:jolo` DIDs
 */

export const validatingJolocomResolver = createValidatingIdentityResolver(
  createJolocomResolver(),
  noValidation,
  Identity.fromDidDocument,
)

/**
 * @description Class aggregating multiple {@link ValidatingDidResolver}, and delegating
 *   based on the did method prefix
 * @TODO ship with default resolution map and ensure it can't be overwritten,
 *   blocked by decoupling the did:jolo prefix from internal library functionidentity creation functionss
 */
export class MultiResolver {
  private readonly _resolutionMap: ResolutionMap

  constructor(resolvers: ResolutionMap) {
    this._resolutionMap = {
      ...resolvers,
      ...this.resolutionMap,
    }
  }

  /**
   * Get the {@link ResolutionMap} used by the resolver
   * @example multiResolver.resolutionMap // {'jolo': [Function], 'ethr': [Function], ...}
   */

  public get resolutionMap() {
    return this._resolutionMap
  }

  /**
   * Get the methods supported by the resolver
   * @example multiResolver.supportedMethods // ['jolo', 'ethr', ...]
   */

  public get supportedMethods() {
    return Object.keys(this._resolutionMap)
  }

  /**
   * Attempts to resolve a did by delegating to a resolver from the {@link ResolutionMap}
   * @param did
   * @example resolver.resolve('did:jolo:aaa...aaa') // Did Document JSON
   */

  public resolve(did: string) {
    const methodPrefix = getMethodPrefixFromDid(did)
    const resolver = this._resolutionMap[methodPrefix]

    if (!resolver) {
      throw new Error(
        `Cannot resolve provided method, supported: ${
          this.supportedMethods
        }, provided: ${methodPrefix}`,
      )
    }

    return resolver(did)
  }
}

<<<<<<< HEAD
export const multiResolver = new MultiResolver({
  jolo: createValidatingResolver(
    createJolocomResolver(jolocomEthereumResolver, jolocomIpfsStorageAgent),
    noValidation,
  ),
=======
export const mutliResolver = new MultiResolver({
  jolo: validatingJolocomResolver,
>>>>>>> ab758e51
})<|MERGE_RESOLUTION|>--- conflicted
+++ resolved
@@ -10,16 +10,12 @@
 import { IIpfsConnector } from '../ipfs/types'
 import { jolocomEthereumResolver } from '../ethereum/ethereum'
 import { jolocomIpfsStorageAgent } from '../ipfs/ipfs'
-<<<<<<< HEAD
 import {noValidation} from '../validation/validation'
-=======
-import { noValidation } from '../utils/validation'
-import { SignedCredential } from '../credentials/signedCredential/signedCredential'
-import { ISignedCredentialAttrs } from '../credentials/signedCredential/types'
-import { Identity } from '../identity/identity'
-import { DidDocument } from '../identity/didDocument/didDocument'
-import { IIdentityCreateArgs } from '../identity/types'
->>>>>>> ab758e51
+import {Identity} from '../identity/identity'
+import {SignedCredential} from '../credentials/signedCredential/signedCredential'
+import {DidDocument} from '../identity/didDocument/didDocument'
+import {IIdentityCreateArgs} from '../identity/types'
+import {ISignedCredentialAttrs} from '../credentials/signedCredential/types'
 
 /**
  * Function for assembling a resolver to be used as a {@link ValidatingDidResolver} in the {@link MultiResolver}.
@@ -149,14 +145,6 @@
   }
 }
 
-<<<<<<< HEAD
 export const multiResolver = new MultiResolver({
-  jolo: createValidatingResolver(
-    createJolocomResolver(jolocomEthereumResolver, jolocomIpfsStorageAgent),
-    noValidation,
-  ),
-=======
-export const mutliResolver = new MultiResolver({
   jolo: validatingJolocomResolver,
->>>>>>> ab758e51
 })