import { IPrivateKeyWithId } from '../identityWallet/types'

export interface IJWTHeader {
  alg: string
  typ: string
}

export interface IPayload {
  iss?: string
  iat?: number
  typ: string
  [x: string]: any
}

export interface IJSONWebTokenCreationAttrs {
  privateKey: IPrivateKeyWithId
  payload: IPayloadCreationAttrs
}

export interface IJSONWebTokenAttrs {
  header: IJWTHeaderAttrs
  payload: IPayload
  signature: string
}

export interface IPayloadCreationAttrs {
  typ: string
  [x: string]: any
}

export interface IJWTHeaderAttrs {
  alg: string
  typ: string
}

export enum InteractionType {
  CredentialRequest = 'credentialRequest',
  CredentialResponse = 'credentialResponse',
<<<<<<< HEAD
  CredentialsReceiving = 'credentialsReceiving',
  AuthenticationResponse = 'authenticationResponse'
=======
  CredentialsReceive = 'credentialsReceive'
>>>>>>> 72afc442
}<|MERGE_RESOLUTION|>--- conflicted
+++ resolved
@@ -36,10 +36,7 @@
 export enum InteractionType {
   CredentialRequest = 'credentialRequest',
   CredentialResponse = 'credentialResponse',
-<<<<<<< HEAD
   CredentialsReceiving = 'credentialsReceiving',
-  AuthenticationResponse = 'authenticationResponse'
-=======
+  AuthenticationResponse = 'authenticationResponse',
   CredentialsReceive = 'credentialsReceive'
->>>>>>> 72afc442
 }