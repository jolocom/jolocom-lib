--- conflicted
+++ resolved
@@ -33,7 +33,6 @@
    * encoded in WIF format
    * */
 
-<<<<<<< HEAD
   // public create(randomStringFromEntropy: Buffer): IdentityCreationResponse {
   //   const mnemonic = keyDerivation.generateMnemonic(randomStringFromEntropy)
   //   const masterKeyPair = keyDerivation.deriveMasterKeyPairFromMnemonic(mnemonic)
@@ -91,20 +90,5 @@
 
     const ddoHash = await ethereumResolver.resolveDID(did)
     return await IpfsConnector.catJSON(ddoHash) as IDidDocumentAttrs
-=======
-  public create(randomStringFromEntropy: Buffer): IdentityCreationResponse {
-    const mnemonic = keyDerivation.generateMnemonic(randomStringFromEntropy)
-    const masterKeyPair = keyDerivation.deriveMasterKeyPairFromMnemonic(mnemonic)
-    const genericSigningKey = keyDerivation.deriveGenericSigningKeyPair(masterKeyPair)
-    const ethereumKey = keyDerivation.deriveEthereumKeyPair(masterKeyPair)
-    const ddo = new DidDocument().fromPublicKey(genericSigningKey.publicKey)
-
-    return {
-      didDocument: ddo,
-      ethereumKey,
-      genericSigningKey,
-      mnemonic
-    }
->>>>>>> cf821e88
   }
 }