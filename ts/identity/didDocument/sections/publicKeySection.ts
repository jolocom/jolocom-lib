--- conflicted
+++ resolved
@@ -14,17 +14,10 @@
   private publicKeyHex: string
 
   public fromEcdsa(publicKey: Buffer, id: string): PublicKeySection {
-<<<<<<< HEAD
-    const pKeySection = new PublicKeySection()
-    pKeySection.id = id
-    pKeySection.type = 'Secp256k1VerificationKey2018'
-    pKeySection.publicKeyHex = publicKey.toString('hex')
-=======
     const publicKeySection = new PublicKeySection()
     publicKeySection.id = id
-    publicKeySection.type = 'EdDsaSAPublicKeySecp256k1'
+    publicKeySection.type = 'Secp256k1VerificationKey2018'
     publicKeySection.publicKeyHex = publicKey.toString('hex')
->>>>>>> a8dcef3b
 
     return publicKeySection
   }
