import {
  classToPlain,
  ClassTransformOptions,
  Exclude,
  Expose,
  plainToClass,
  Transform,
  Type,
} from 'class-transformer'
import { IDidDocumentAttrs } from './types'
import { EcdsaLinkedDataSignature } from '../../linkedDataSignature'
import {
  AuthenticationSection,
  PublicKeySection,
  ServiceEndpointsSection,
} from './sections'
import { ISigner } from '../../registries/types'
import { JsonLdContext } from '../../linkedData/types'
import { defaultContextIdentity } from '../../utils/contexts'
<<<<<<< HEAD
import { publicKeyToDID, sha256 } from '../../utils/crypto'
=======
import { publicKeyToDID } from '../../utils/crypto'
import { digestJsonLd } from '../../linkedData'
>>>>>>> db0b479b
import {
  IDigestable,
  ILinkedDataSignature,
} from '../../linkedDataSignature/types'
import { SoftwareKeyProvider } from '../../vaultedKeyProvider/softwareProvider'
import {
  IKeyDerivationArgs,
  IVaultedKeyProvider,
} from '../../vaultedKeyProvider/types'

/**
 * Class modelling a Did Document
 * @see {@link https://w3c-ccg.github.io/did-spec/ | specification}
 */

const LATEST_SPEC_VERSION = 0.13

@Exclude()
export class DidDocument implements IDigestable {
  private _id: string
  private _specVersion: number = LATEST_SPEC_VERSION
  private _authentication: AuthenticationSection[] = []
  private _publicKey: PublicKeySection[] = []
  private _service: ServiceEndpointsSection[] = []
  private _created: Date = new Date()
  private _updated: Date = new Date()
  private _proof: ILinkedDataSignature
<<<<<<< HEAD
  private _context: ContextEntry[] = defaultContextIdentity

  /**
   * The DID spec version
   * This is non-standard; an extension by jolocom
   */
  @Expose({ since: 0.13 })
  public get specVersion() {
    return this._specVersion
  }

  public set specVersion(specVersion: number) {
    this._specVersion = specVersion
  }
=======
  private '_@context': JsonLdContext = defaultContextIdentity
>>>>>>> db0b479b

  /**
   * Get the `@context` section of the JSON-ld document
   * NOTE: the context from jolocom identities is automatically replaced with
   * the latest from the library when deserializing from JSON
   * @see {@link https://json-ld.org/spec/latest/json-ld/#the-context | JSON-LD context}
   * @example `console.log(didDocument.context) // [{name: 'http://schema.org/name', ...}, {...}]`
   */

  @Expose({ name: '@context' })
<<<<<<< HEAD
  @Transform(
    (val, obj) => {
      if (obj.id.startsWith('did:jolo')) return defaultContextIdentity
      else return val
    },
    { toClassOnly: true },
  )
  public get context(): ContextEntry[] {
    return this._context
=======
  get context(): JsonLdContext {
    return this['_@context']
>>>>>>> db0b479b
  }

  /**
   * Set the `@context` section of the JSON-ld document
   * @see {@link https://json-ld.org/spec/latest/json-ld/#the-context | JSON-LD context}
   * @example `didDocument.context = [{name: 'http://schema.org/name', ...}, {...}]`
   */

<<<<<<< HEAD
  public set context(context: ContextEntry[]) {
    this._context = context
=======
  set context(context: JsonLdContext) {
    this['_@context'] = context
>>>>>>> db0b479b
  }

  /**
   * Get the did associated with the did document
   * @example `console.log(didDocument.id) //claimId:25453fa543da7`
   */

  @Expose({ name: 'id' })
  public get did(): string {
    return this._id
  }

  /**
   * Set the did associated with the did document
   * @example `didDocument.id = 'claimId:25453fa543da7'`
   */

  public set did(did: string) {
    this._id = did
  }

  /**
   * Get the did document authentication sections
   * @example `console.log(didDocument.authentication) // [AuthenticationSection {...}, ...]`
   */

  @Expose({ name: 'authentication' })
  @Transform(auths => auths.map(a => a.publicKey), {
    toClassOnly: true,
    until: 0.13,
  })
  public get authentication(): AuthenticationSection[] {
    return this._authentication
  }

  /**
   * Set the did document authentication sections
   * @example `didDocument.authentication = [AuthenticationSection {...}, ...]`
   */

  public set authentication(authentication: AuthenticationSection[]) {
    this._authentication = authentication
  }

  /**
   * Get the did document public key sections
   * @example `console.log(didDocument.publicKey) // [PublicKeySection {...}, ...]`
   */

  @Expose()
  @Type(() => PublicKeySection)
  public get publicKey(): PublicKeySection[] {
    return this._publicKey
  }

  /**
   * Set the did document public key sections
   * @example `didDocument.publicKey = [PublicKeySection {...}, ...]`
   */

  public set publicKey(value: PublicKeySection[]) {
    this._publicKey = value
  }

  /**
   * Get the did document service endpoint sections
   * @example `console.log(diddocument.service) // [serviceendpointsection {...}, ...]`
   */

  @Expose()
  @Type(() => ServiceEndpointsSection)
  public get service(): ServiceEndpointsSection[] {
    return this._service
  }

  /**
   * Set the did document service endpoint sections
   * @example `didDocument.service = [ServiceEndpointSection {...}, ...]`
   */

  public set service(service: ServiceEndpointsSection[]) {
    this._service = service
  }

  /**
   * Get the creation date of the did document
   * @example `console.log(didDocument.created) // Date 2018-11-11T15:46:09.720Z`
   */

  @Expose()
  @Transform((value: Date) => value && value.toISOString(), {
    toPlainOnly: true,
  })
  @Transform((value: string) => value && new Date(value), { toClassOnly: true })
  public get created(): Date {
    return this._created
  }

  /**
   * Set the creation date of the did document
   * @example `didDocument.created = new Date('2018-11-11T15:46:09.720Z')`
   */

  public set created(value: Date) {
    this._created = value
  }

  /**
   * Get the updated date of the did document
   * @example `console.log(didDocument.updated) // Date 2018-11-11T15:46:09.720Z`
   */

  @Expose({ since: 0.13 })
  @Transform((value: Date) => value && value.toISOString(), {
    toPlainOnly: true,
  })
  @Transform((value: string) => value && new Date(value), { toClassOnly: true })
  public get updated(): Date {
    return this._updated
  }

  /**
   * Set the updated date of the did document
   * @example `didDocument.updated = new Date('2018-11-11T15:46:09.720Z')`
   */

  public set updated(value: Date) {
    this._updated = value
  }

  /**
   * Get aggregated metadata related to the signing public key
   * @see {@link https://w3c-ccg.github.io/did-spec/#public-keys | specification}
   * @example `console.log(didDocument.signer) // { did: 'did:jolo:...', keyId: 'did:jolo:...#keys-1' }`
   */

  public get signer(): ISigner {
    return {
      did: this._id,
      keyId: this._proof.creator,
    }
  }

  /**
   * Get the hex encoded did document signature
   * @example `console.log(didDocument.signature) // '2b8504698e...'`
   */

  public get signature(): string {
    return this._proof.signature
  }

  /**
   * Set the hex encoded did document signature
   * @example `didDocument.signature = '2b8504698e...'`
   */

  public set signature(signature: string) {
    this._proof.signature = signature
  }

  /**
   * Get the {@link EcdsaLinkedDataSignature} member of the did document instance
   * @example `console.log(didDocument.proof) // EcdsaLinkedDataSignature { ... }`
   */

  @Expose()
  @Type(() => EcdsaLinkedDataSignature)
  @Transform(value => value || new EcdsaLinkedDataSignature(), {
    toClassOnly: true,
  })
  public get proof(): ILinkedDataSignature {
    return this._proof
  }

  /**
   * Set the {@link EcdsaLinkedDataSignature} member of the did document instance
   * @example `didDocument.proof = new EcdsaLinkedDataSignature()`
   */

  public set proof(proof: ILinkedDataSignature) {
    this._proof = proof
  }

  /**
   * Adds a new authentication key id to the did document instance
   * @param authenticationKeyId - id string of a public key
   */

  public addAuthKeyId(authenticationKeyId: string): void {
    this.authentication.push(authenticationKeyId)
  }

  /**
   * Adds a new authentication key object to the did document instance
   * @param authenticationKey - public key that should be used for authentication
   */

  public addAuthKey(authenticationKey: PublicKeySection): void {
    this.authentication.push(authenticationKey)
  }

  /**
   * Adds a new {@link PublicKeySection} to the did document instance
   * @param section - Configured {@link PublicKeySection} instance
   */

  public addPublicKeySection(section: PublicKeySection): void {
    this.publicKey.push(section)
  }

  /**
   * Adds a new {@link ServiceEndpointsSection} to the did document instance
   * @param endpoint - Configured {@link ServiceEndpointsSection} instance
   */

  public addServiceEndpoint(endpoint: ServiceEndpointsSection) {
    this.service = [endpoint]
  }

  /**
   * Clears all {@link ServiceEndpointSection} members from the instance, usefull when removing all public profile data
   * @example `didDocument.resetServiceEndpoints()`
   */

  public resetServiceEndpoints() {
    this.service = []
  }

  /**
   * Instantiates a barebones {@link DidDocument} class based on a public key
   * @param publicKey - A secp256k1 public key that will be listed in the did document
   * @example `const didDocument = DidDocument.fromPublicKey(Buffer.from('abc...ffe', 'hex'))`
   */

  public static async fromPublicKey(publicKey: Buffer): Promise<DidDocument> {
    const did = publicKeyToDID(publicKey)
    const keyId = `${did}#keys-1`

    const didDocument = new DidDocument()
    didDocument.did = did
    didDocument.addPublicKeySection(
      PublicKeySection.fromEcdsa(publicKey, keyId, did),
    )
    didDocument.addAuthKeyId(didDocument.publicKey[0].id)
    return didDocument
  }

  /**
   * Sets all fields on the instance necessary to compute the signature
   * @param keyId - Public key identifier, as defined in the {@link https://w3c-ccg.github.io/did-spec/#public-keys | specification}.
   * @example `didDocument.sign(vault, { derivationPath: KeyTypes.jolocomIdentityKey, encryptionPass: 'password', }, keyId)`
   */

  public async sign(
    vaultedKeyProvider: IVaultedKeyProvider,
    derivationArgs: IKeyDerivationArgs,
    keyId: string,
  ): Promise<void> {
    this._proof = new EcdsaLinkedDataSignature()
    this._proof.creator = keyId
    this._proof.signature = ''
    this._proof.nonce = SoftwareKeyProvider.getRandom(8).toString('hex')

    const didDocumentSignature = await vaultedKeyProvider.signDigestable(
      derivationArgs,
      this,
    )
    this._proof.signature = didDocumentSignature.toString('hex')
  }

  /**
   * Returns the sha256 hash of the did document, per {@link https://w3c-dvcg.github.io/ld-signatures/#signature-algorithm | specification}.
   * @internal
   */

  public async digest(): Promise<Buffer> {
      return digestJsonLd(this.toJSON(), this.context)
  }

  /**
   * Updates the updated field of the DID Document to the current Date and Time.
   * Should always be called on DID Document updates.
   */
  public hasBeenUpdated(): void {
    this._updated = new Date()
  }

  /**
   * Serializes the {@link DidDocument} as JSON-LD
   */

  public toJSON(): IDidDocumentAttrs {
    return classToPlain(this) as IDidDocumentAttrs
  }

  /**
   * Instantiates a {@link DidDocument} from it's JSON form
   * @param json - Verifiable Credential in JSON-LD form
   */

  public static fromJSON(json: IDidDocumentAttrs): DidDocument {
    const options: ClassTransformOptions | undefined = json.id.startsWith(
      'did:jolo',
    )
      ? { version: json.specVersion || 0 }
      : undefined

    return plainToClass(DidDocument, json, options)
  }
}<|MERGE_RESOLUTION|>--- conflicted
+++ resolved
@@ -15,14 +15,9 @@
   ServiceEndpointsSection,
 } from './sections'
 import { ISigner } from '../../registries/types'
-import { JsonLdContext } from '../../linkedData/types'
 import { defaultContextIdentity } from '../../utils/contexts'
-<<<<<<< HEAD
-import { publicKeyToDID, sha256 } from '../../utils/crypto'
-=======
 import { publicKeyToDID } from '../../utils/crypto'
 import { digestJsonLd } from '../../linkedData'
->>>>>>> db0b479b
 import {
   IDigestable,
   ILinkedDataSignature,
@@ -32,6 +27,7 @@
   IKeyDerivationArgs,
   IVaultedKeyProvider,
 } from '../../vaultedKeyProvider/types'
+import { ContextEntry } from '@jolocom/protocol-ts'
 
 /**
  * Class modelling a Did Document
@@ -50,7 +46,6 @@
   private _created: Date = new Date()
   private _updated: Date = new Date()
   private _proof: ILinkedDataSignature
-<<<<<<< HEAD
   private _context: ContextEntry[] = defaultContextIdentity
 
   /**
@@ -65,9 +60,6 @@
   public set specVersion(specVersion: number) {
     this._specVersion = specVersion
   }
-=======
-  private '_@context': JsonLdContext = defaultContextIdentity
->>>>>>> db0b479b
 
   /**
    * Get the `@context` section of the JSON-ld document
@@ -78,7 +70,7 @@
    */
 
   @Expose({ name: '@context' })
-<<<<<<< HEAD
+  // TODO Is this needed?
   @Transform(
     (val, obj) => {
       if (obj.id.startsWith('did:jolo')) return defaultContextIdentity
@@ -88,10 +80,6 @@
   )
   public get context(): ContextEntry[] {
     return this._context
-=======
-  get context(): JsonLdContext {
-    return this['_@context']
->>>>>>> db0b479b
   }
 
   /**
@@ -100,13 +88,8 @@
    * @example `didDocument.context = [{name: 'http://schema.org/name', ...}, {...}]`
    */
 
-<<<<<<< HEAD
   public set context(context: ContextEntry[]) {
     this._context = context
-=======
-  set context(context: JsonLdContext) {
-    this['_@context'] = context
->>>>>>> db0b479b
   }
 
   /**
@@ -384,7 +367,8 @@
    */
 
   public async digest(): Promise<Buffer> {
-      return digestJsonLd(this.toJSON(), this.context)
+    // @ts-ignore TODO Optional proof
+    return digestJsonLd(this.toJSON(), this.context)
   }
 
   /**
