--- conflicted
+++ resolved
@@ -14,14 +14,8 @@
   ServiceEndpointsSection,
 } from './sections'
 import { ISigner } from '../../registries/types'
-<<<<<<< HEAD
-import { ContextEntry } from 'cred-types-jolocom-core'
-import { defaultContextIdentity } from '../../utils/contexts'
-import { sha256, publicKeyToJoloDID } from '../../utils/crypto'
-=======
+import { publicKeyToJoloDID } from '../../utils/crypto'
 import { didDocumentContext } from '../../utils/contexts'
-import { publicKeyToDID } from '../../utils/crypto'
->>>>>>> e93bc4a4
 import {
   ILinkedDataSignature,
   IDigestible,
@@ -209,29 +203,6 @@
   }
 
   /**
-   * Get the updated date of the did document
-   * @example `console.log(didDocument.updated) // Date 2018-11-11T15:46:09.720Z`
-   */
-
-  @Expose({ since: 0.13 })
-  @Transform((value: Date) => value && value.toISOString(), {
-    toPlainOnly: true,
-  })
-  @Transform((value: string) => value && new Date(value), { toClassOnly: true })
-  public get updated(): Date {
-    return this._updated
-  }
-
-  /**
-   * Set the updated date of the did document
-   * @example `didDocument.updated = new Date('2018-11-11T15:46:09.720Z')`
-   */
-
-  public set updated(value: Date) {
-    this._updated = value
-  }
-
-  /**
    * Get aggregated metadata related to the signing public key
    * @see {@link https://w3c-ccg.github.io/did-spec/#public-keys | specification}
    * @example `console.log(didDocument.signer) // { did: 'did:jolo:...', keyId: 'did:jolo:...#keys-1' }`
@@ -286,8 +257,8 @@
   }
 
   /**
-   * Adds a new authentication key id to the did document instance
-   * @param authenticationKeyId - id string of a public key
+   * Adds a new {@link AuthenticationSection} to the did document instance
+   * @param section - Configured {@link AuthenticationSection} instance
    */
 
   public addAuthKeyId(authenticationKeyId: string): void {
@@ -322,7 +293,7 @@
   }
 
   /**
-   * Clears all {@link ServiceEndpointsSection} members from the instance, usefull when removing all public profile data
+   * Clears all {@link ServiceEndpointSection} members from the instance, usefull when removing all public profile data
    * @example `didDocument.resetServiceEndpoints()`
    */
 
