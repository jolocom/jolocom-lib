--- conflicted
+++ resolved
@@ -18,11 +18,7 @@
 import { ISigner } from '../../registries/types'
 import { ContextEntry } from 'cred-types-jolocom-core'
 import { defaultContextIdentity } from '../../utils/contexts'
-<<<<<<< HEAD
-import { sha256, publicKeyToJoloDID } from '../../utils/crypto'
-=======
-import { publicKeyToDID, sha256 } from '../../utils/crypto'
->>>>>>> 6a0f9003
+import { publicKeyToJoloDID, sha256 } from '../../utils/crypto'
 import {
   IDigestable,
   ILinkedDataSignature,
@@ -330,16 +326,11 @@
    * @example `const didDocument = DidDocument.fromPublicKey(Buffer.from('abc...ffe', 'hex'))`
    */
 
-<<<<<<< HEAD
   public static fromPublicKey(
     publicKey: Buffer,
     didBuilder = publicKeyToJoloDID,
   ): DidDocument {
     const did = didBuilder(publicKey)
-=======
-  public static async fromPublicKey(publicKey: Buffer): Promise<DidDocument> {
-    const did = publicKeyToDID(publicKey)
->>>>>>> 6a0f9003
     const keyId = `${did}#keys-1`
 
     const didDocument = new DidDocument()
