--- conflicted
+++ resolved
@@ -15,12 +15,8 @@
 const ENCRYPTED_SEED_LENGTH = IV_LENGTH + CIPHERTEXT_LENGTH
 
 export class SoftwareKeyProvider implements IVaultedKeyProvider {
-<<<<<<< HEAD
-  public readonly encryptedSeed: Buffer
-=======
   private readonly _encryptedSeed: Buffer
   private readonly _iv: Buffer
->>>>>>> 32f4c017
 
   /**
    * Initializes the vault with an already encrypted aes 256 cbc seed
