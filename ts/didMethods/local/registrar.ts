--- conflicted
+++ resolved
@@ -8,12 +8,8 @@
   getIdFromEvent,
   validateEvents,
   getIcp,
-<<<<<<< HEAD
 } from '@jolocom/native-core-node-linux-x64'
-=======
-} from '@jolocom/native-core-node'
->>>>>>> 59cd80d5
-import { SoftwareKeyProvider } from '@jolocom/vaulted-key-provider'
+import { SoftwareKeyProvider, KeyTypes } from '@jolocom/vaulted-key-provider'
 
 interface CreationReturn {
   id: string
@@ -21,22 +17,6 @@
   inceptionEvent: string
 }
 
-interface CreationParams {
-  id: string
-  encryptedWallet: string
-  pass: string
-}
-
-<<<<<<< HEAD
-const createFromIcp = async (p: CreationParams): Promise<CreationReturn> =>
-    getIcp({
-      encryptedWallet: p.encryptedWallet,
-      id: p.id,
-      pass: p.pass
-    })
-
-=======
->>>>>>> 59cd80d5
 export class LocalRegistrar implements IRegistrar {
   public prefix = 'un'
   private registrar: ReturnType<typeof getRegistrar>
@@ -62,6 +42,13 @@
     // @ts-ignore Assigning directly to a private property
     keyProvider._id = ret.id
 
+    // TODO This should be implemented in terms of delegated inception
+    await keyProvider.newKeyPair(
+      password,
+      "X25519KeyAgreementKey2019" as KeyTypes,
+      `${ret.id}#encryption`
+    )
+
     const didDoc = JSON.parse(
       await validateEvents(JSON.stringify([ret.inceptionEvent])),
     )
@@ -86,18 +73,9 @@
     return false
   }
 
-<<<<<<< HEAD
   public async encounter(deltas: [string]) {
     return Identity.fromDidDocument({
       didDocument: DidDocument.fromJSON(await this.registrar.update(deltas)),
     })
-=======
-  public async encounter(delta: string[]) {
-    await this.registrar.update(delta).catch((e: Error) => {
-      console.error(e)
-      return false
-    }) // TODO This needs to return bool?
-    return true
->>>>>>> 59cd80d5
   }
 }