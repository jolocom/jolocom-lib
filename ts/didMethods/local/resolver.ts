import { IResolver } from "../types";
import { ErrorCodes } from "../../errors";
import { DidDocument } from "../../identity/didDocument/didDocument";
import { Identity } from "../../identity/identity";
import { getResolver } from 'local-did-resolver'
import { InternalDb } from 'local-did-resolver/js/db'
<<<<<<< HEAD
import { validateEvents } from '@jolocom/native-core-node-linux-x64'
=======
import { validateEvents } from '@jolocom/native-core-node'
>>>>>>> 59cd80d5
import { DIDDocument, Resolver } from "did-resolver";

// TODO
type Resolve = (did: string) => Promise<DIDDocument>

export class LocalResolver implements IResolver {
  prefix: 'un'
  db: InternalDb
  private resolveImplementation: Resolve

  //TODO figure out if this belongs here
  constructor(db: InternalDb, didDocFromValidatedEvents = validateEvents) {
    this.db = db
    this.resolveImplementation = (did: string) => new Resolver(getResolver({
      dbInstance: db,
      validateEvents: didDocFromValidatedEvents
    })).resolve(did)
  }

  async resolve(did: string) {
    const jsonDidDoc = await this.resolveImplementation(
      did.split(':')[2],
    ).catch(_ => {
      throw new Error(ErrorCodes.RegistryDIDNotAnchored)
    })

    return Identity.fromDidDocument({
      //@ts-ignore
      didDocument: DidDocument.fromJSON(jsonDidDoc)
    })
  }
}<|MERGE_RESOLUTION|>--- conflicted
+++ resolved
@@ -4,14 +4,9 @@
 import { Identity } from "../../identity/identity";
 import { getResolver } from 'local-did-resolver'
 import { InternalDb } from 'local-did-resolver/js/db'
-<<<<<<< HEAD
 import { validateEvents } from '@jolocom/native-core-node-linux-x64'
-=======
-import { validateEvents } from '@jolocom/native-core-node'
->>>>>>> 59cd80d5
 import { DIDDocument, Resolver } from "did-resolver";
 
-// TODO
 type Resolve = (did: string) => Promise<DIDDocument>
 
 export class LocalResolver implements IResolver {
@@ -30,8 +25,8 @@
 
   async resolve(did: string) {
     const jsonDidDoc = await this.resolveImplementation(
-      did.split(':')[2],
-    ).catch(_ => {
+      did,
+    ).catch(e => {
       throw new Error(ErrorCodes.RegistryDIDNotAnchored)
     })
 
