import 'reflect-metadata'
import { parse } from './parse/parser'
import { Credential } from './credentials/credential/credential'
import { registries } from './registries'
<<<<<<< HEAD
import { IdentityManager } from './identityManager/identityManager'
=======
import { IdentityManager, KeyTypes } from './identityManager/identityManager'
>>>>>>> df56f5a9

export const JolocomLib = {
  parse,
  registry : registries,
  identityManager : {
    create: IdentityManager.create
  },
  unsigned : {
    createCredential: Credential.create,
<<<<<<< HEAD
  }
}

export enum keyTypes {
  jolocomIdentityKey = 'm/73\'/0\'/0\'/0',
  ethereumKey = 'm/44\'/60\'/0\'/0/0'
=======
  },
  KeyTypes
>>>>>>> df56f5a9
}

export { claimsMetadata } from 'cred-types-jolocom-core'<|MERGE_RESOLUTION|>--- conflicted
+++ resolved
@@ -2,11 +2,7 @@
 import { parse } from './parse/parser'
 import { Credential } from './credentials/credential/credential'
 import { registries } from './registries'
-<<<<<<< HEAD
-import { IdentityManager } from './identityManager/identityManager'
-=======
 import { IdentityManager, KeyTypes } from './identityManager/identityManager'
->>>>>>> df56f5a9
 
 export const JolocomLib = {
   parse,
@@ -16,17 +12,8 @@
   },
   unsigned : {
     createCredential: Credential.create,
-<<<<<<< HEAD
-  }
-}
-
-export enum keyTypes {
-  jolocomIdentityKey = 'm/73\'/0\'/0\'/0',
-  ethereumKey = 'm/44\'/60\'/0\'/0/0'
-=======
   },
   KeyTypes
->>>>>>> df56f5a9
 }
 
 export { claimsMetadata } from 'cred-types-jolocom-core'