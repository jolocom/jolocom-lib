--- conflicted
+++ resolved
@@ -1,7 +1,6 @@
 import 'reflect-metadata'
 import { plainToClass, classToPlain, Type, Exclude, Expose } from 'class-transformer'
 import { canonize } from 'jsonld'
-<<<<<<< HEAD
 import { Credential } from '../credential/credential'
 import { generateRandomID, sign, sha256, verifySignature, privateKeyToDID } from '../../utils/crypto'
 import { ISignedCredentialAttrs } from './types'
@@ -12,15 +11,6 @@
 import { validContextEntry, BaseMetadata } from 'cred-types-jolocom-core'
 import { IIndexedIdentityKey } from '../../identityWallet/types'
 import { IClaimSection } from '../credential/types';
-=======
-import { IClaimAttrs } from '../credential/types'
-import { Credential } from '../credential/credential'
-import { generateRandomID, sign, sha256, verifySignature, privateKeyToDID } from '../../utils/crypto'
-import { ISignedCredentialAttrs, ISignedCredentialCreateArgs } from './types'
-import { defaultContext } from '../../utils/contexts'
-import { ILinkedDataSignature } from '../../linkedDataSignature/types'
-import { EcdsaLinkedDataSignature } from '../../linkedDataSignature'
->>>>>>> 68af5641
 
 @Exclude()
 export class SignedCredential {
@@ -164,27 +154,6 @@
     return verifySignature(tbv, pubKey, sig)
   }
 
-<<<<<<< HEAD
-  public async validateSignature(registry?: JolocomRegistry): Promise<boolean> {
-    if (!registry) {
-      registry = createJolocomRegistry()
-    }
-
-    const issuerProfile = await registry.resolve(this.issuer)
-    const relevantPublicKey = issuerProfile
-      .getPublicKeySection()
-      .find(keySection => keySection.getIdentifier() === this.proof.creator)
-
-    if (!relevantPublicKey) {
-      return false
-    }
-
-    const pubKey = Buffer.from(relevantPublicKey.getPublicKeyHex(), 'hex')
-    return this.validateSignatureWithPublicKey(pubKey)
-  }
-
-=======
->>>>>>> 68af5641
   public static fromJSON(json: ISignedCredentialAttrs): SignedCredential {
     return plainToClass(SignedCredential, json)
   }
