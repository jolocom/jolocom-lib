--- conflicted
+++ resolved
@@ -4,20 +4,11 @@
 import { Credential } from '../credential/credential'
 import { generateRandomID, sign, sha256, verifySignature, privateKeyToDID } from '../../utils/crypto'
 import { ISignedCredentialAttrs } from './types'
-<<<<<<< HEAD
-import { EcdsaLinkedDataSignature } from '../../linkedDataSignature/suites/ecdsaKoblitzSignature2016'
-import { defaultContext } from '../../utils/contexts'
-import { ILinkedDataSignature } from '../../linkedDataSignature/types'
-import { JolocomRegistry, createJolocomRegistry } from '../../registries/jolocomRegistry'
-import { validContextEntry, BaseMetadata } from 'cred-types-jolocom-core'
-import { IIndexedIdentityKey } from '../../identityWallet/types'
-import { IClaimSection } from '../credential/types';
-=======
 import { ILinkedDataSignature } from '../../linkedDataSignature/types'
 import { validContextEntry, BaseMetadata } from 'cred-types-jolocom-core'
 import { IClaimSection } from '../credential/types'
 import { EcdsaLinkedDataSignature } from '../../linkedDataSignature'
->>>>>>> df56f5a9
+import { IIndexedIdentityKey } from '../../identityWallet/types'
 
 @Exclude()
 export class SignedCredential {
@@ -113,14 +104,7 @@
   }: {
     metadata: T
     claim: typeof metadata['claimInterface']
-<<<<<<< HEAD
     privateIdentityKey: IIndexedIdentityKey
-=======
-    privateIdentityKey: {
-      key: Buffer
-      id: string
-    }
->>>>>>> df56f5a9
     subject: string
   }): Promise<SignedCredential> {
     const credential = Credential.create<T>({ metadata, claim, subject })
