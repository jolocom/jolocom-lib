import { IVaultedKeyProvider } from '../vaultedKeyProvider/types'
<<<<<<< HEAD
import { BigNumber } from 'ethers/utils'

interface AddressInfo {
  nonce: number
  balance: BigNumber
}
=======
>>>>>>> 353cc0c3

interface ContractsGatewayInfo {
  name: string
  chainId: number
  endpoint: string
}

interface AddressInfo {
  nonce: number
  balance: number
}

export interface IContractsAdapter {
  assembleTxFromInteractionToken: (
    requestToken: ITransactionEncodable,
    from: string,
    nonce: number,
    vault: IVaultedKeyProvider,
    pass: string,
  ) => string
}

export interface IContractsGateway {
  getNetworkInfo: () => ContractsGatewayInfo | {}
  getAddressInfo: (address: string) => Promise<AddressInfo>
  broadcastTransaction: (serializedTransaction: string) => Promise<string>
}

export interface ITransactionEncodable {
  transactionOptions: TransactionOptions
}

export interface TransactionOptions {
  value: number
  to: string
  gasLimit: number
  gasPrice: number
}<|MERGE_RESOLUTION|>--- conflicted
+++ resolved
@@ -1,13 +1,4 @@
 import { IVaultedKeyProvider } from '../vaultedKeyProvider/types'
-<<<<<<< HEAD
-import { BigNumber } from 'ethers/utils'
-
-interface AddressInfo {
-  nonce: number
-  balance: BigNumber
-}
-=======
->>>>>>> 353cc0c3
 
 interface ContractsGatewayInfo {
   name: string
