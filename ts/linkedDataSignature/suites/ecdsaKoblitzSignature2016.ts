import 'reflect-metadata'
import {
  plainToClass,
  classToPlain,
  Exclude,
  Expose,
  Transform,
} from 'class-transformer'
import {
  ILinkedDataSignature,
  ILinkedDataSignatureAttrs,
  IDigestible,
} from '../types'
import { sha256 } from '../../utils/crypto'
import { keyIdToDid } from '../../utils/helper'
import { normalizeLdProof } from '../../validation/jsonLdValidator'
import { didDocumentContext } from '../../utils/contexts'

/**
 * @class A EcdsaKoblitz linked data signature implementation
 * @implements {ILinkedDataSignature}
 * @implements {IDigestible}
 * @internal
 */

@Exclude()
export class EcdsaLinkedDataSignature
  implements ILinkedDataSignature, IDigestible {
  private _type = 'EcdsaKoblitzSignature2016'
  private _creator: string = ''
  private _created: Date = new Date()
  private _nonce: string = ''
  private _signatureValue: string = ''
  private readonly _context = didDocumentContext

  /**
   * Get the creation date of the linked data signature
   * @example `console.log(proof.created) // Date 2018-11-11T15:46:09.720Z`
   */

  @Expose()
<<<<<<< HEAD
  @Type(() => Date)
=======
>>>>>>> e93bc4a4
  @Transform((value: string) => value && new Date(value), { toClassOnly: true })
  @Transform((value: Date) => value && value.toISOString(), {
    toPlainOnly: true,
  })
  get created() {
    return this._created
  }

  /**
   * Set the creation date of the linked data signature
   * @example `proof.created = Date 2018-11-11T15:46:09.720Z`
   */

  set created(created: Date) {
    this._created = created
  }

  /**
   * Get the type of the linked data signature
   * @example `console.log(proof.type) // 'EcdsaKoblitzSignature2016'`
   */

  @Expose()
  get type() {
    return this._type
  }

  /**
   * Set the type of the linked data signature
   * @example `proof.type = 'EcdsaKoblitzSignature2016'`
   */

  set type(type: string) {
    this._type = type
  }

  /**
   * Get the random signature nonce
   * @example `console.log(proof.nonce) // 'abc...fe'`
   */

  @Expose()
  get nonce() {
    return this._nonce
  }

  /**
   * Set the random signature nonce
   * @example `proof.nonce = 'abc...fe'`
   */

  set nonce(nonce: string) {
    this._nonce = nonce
  }

  /**
   * Get the hex encoded signature value
   * @example `console.log(proof.signature) // '2b8504698e...'`
   */

  @Expose({ name: 'signatureValue' })
  get signature() {
    return this._signatureValue
  }

  /**
   * Set the hex encoded signature value
   * @example `proof.signature = '2b8504698e...'`
   */

  set signature(signature: string) {
    this._signatureValue = signature
  }

  /**
   * Get the identifier of the public signing key
   * @example `console.log(proof.creator) // 'did:jolo:...#keys-1`
   */

  @Expose()
  get creator(): string {
    return this._creator
  }

  /**
   * Set the identifier of the public signing key
   * @example `proof.creator = 'did:jolo:...#keys-1`
   */

  set creator(creator: string) {
    this._creator = creator
  }

  get signer() {
    return {
      did: keyIdToDid(this.creator),
      keyId: this.creator,
    }
  }

  /**
   * Converts the lined data signature to canonical form
   * @see {@link https://w3c-dvcg.github.io/ld-signatures/#dfn-canonicalization-algorithm | Canonicalization algorithm }
   */

  public async normalize() {
    return normalizeLdProof(this.toJSON(), this._context)
  }

  /**
   * Returns the sha256 hash of the linked data signature, per {@link https://w3c-dvcg.github.io/ld-signatures/#signature-algorithm | specification}.
   */

  public async digest(): Promise<Buffer> {
    const normalized = await this.normalize()
    return sha256(Buffer.from(normalized))
  }

  /**
   * Instantiates a {@link EcdsaLinkedDataSignature} from it's JSON form
   * @param json - Linked data signature in JSON-LD form
   */

  public static fromJSON(
    json: ILinkedDataSignatureAttrs,
  ): EcdsaLinkedDataSignature {
    return plainToClass(EcdsaLinkedDataSignature, json)
  }

  /**
   * Serializes the {@link EcdsaLinkedDataSignature} as JSON-LD
   */

  public toJSON(): ILinkedDataSignatureAttrs {
    return classToPlain(this) as ILinkedDataSignatureAttrs
  }
}<|MERGE_RESOLUTION|>--- conflicted
+++ resolved
@@ -39,10 +39,6 @@
    */
 
   @Expose()
-<<<<<<< HEAD
-  @Type(() => Date)
-=======
->>>>>>> e93bc4a4
   @Transform((value: string) => value && new Date(value), { toClassOnly: true })
   @Transform((value: Date) => value && value.toISOString(), {
     toPlainOnly: true,
