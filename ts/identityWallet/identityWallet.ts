--- conflicted
+++ resolved
@@ -34,21 +34,14 @@
   publicKeyToAddress,
 } from '../utils/helper'
 import { generateRandomID } from '../utils/crypto'
-<<<<<<< HEAD
-import {
-  JolocomRegistry,
-  createJolocomRegistry,
-} from '../registries/jolocomRegistry'
-=======
->>>>>>> 353cc0c3
+import { createJolocomRegistry } from '../registries/jolocomRegistry'
 import { CredentialsReceive } from '../interactionTokens/credentialsReceive'
-import { createJolocomRegistry } from '../registries/jolocomRegistry'
-import { IRegistry } from '../registries/types'
 import {
   IContractsAdapter,
   IContractsGateway,
   ITransactionEncodable,
 } from '../contracts/types'
+import { IRegistry } from '../registries/types'
 
 /**
  * @class
@@ -420,6 +413,37 @@
   }
 
   /**
+   * Initializes the JWT Class with required fields (exp, iat, iss, typ) and adds a signature
+   * @param jwt - JSONWebToken Class
+   * @param derivationPath - Derivation Path for identity keys
+   * @param pass - Password to decrypt the vaulted seed
+   * @param receivedJWT - optional received JSONWebToken Class
+   */
+
+  private async initializeAndSign<T extends JWTEncodable>(
+    jwt: JSONWebToken<T>,
+    derivationPath: string,
+    pass: string,
+    receivedJWT?: JSONWebToken<T>,
+  ) {
+    jwt.setIssueAndExpiryTime()
+    jwt.issuer = this.publicKeyMetadata.keyId
+
+    receivedJWT ? (jwt.audience = keyIdToDid(receivedJWT.issuer)) : null
+    receivedJWT
+      ? (jwt.nonce = receivedJWT.nonce)
+      : (jwt.nonce = generateRandomID(8))
+
+    const signature = await this.vaultedKeyProvider.signDigestable(
+      { derivationPath, encryptionPass: pass },
+      jwt,
+    )
+    jwt.signature = signature.toString('hex')
+
+    return jwt
+  }
+
+  /**
    * Validates interaction tokens for signature - if only received token passed - and for audience (aud) and token nonce (jti) if send token passed also
    * @param receivedJWT - received JSONWebToken Class
    * @param sendJWT - optional send JSONWebToken Class which is used to validate the token nonce and the aud field on received token
@@ -429,7 +453,7 @@
   public async validateJWT<T extends JWTEncodable, A extends JWTEncodable>(
     receivedJWT: JSONWebToken<T>,
     sendJWT?: JSONWebToken<A>,
-    customRegistry?: JolocomRegistry,
+    customRegistry?: IRegistry,
   ): Promise<void> {
     const registry = customRegistry || createJolocomRegistry()
     const remoteIdentity = await registry.resolve(
@@ -470,37 +494,6 @@
       pass,
     )
     return this._contractsGateway.broadcastTransaction(tx)
-  }
-
-  /**
-   * Initializes the JWT Class with required fields (exp, iat, iss, typ) and adds a signature
-   * @param jwt - JSONWebToken Class
-   * @param derivationPath - Derivation Path for identity keys
-   * @param pass - Password to decrypt the vaulted seed
-   * @param receivedJWT - optional received JSONWebToken Class
-   */
-
-  private async initializeAndSign<T extends JWTEncodable>(
-    jwt: JSONWebToken<T>,
-    derivationPath: string,
-    pass: string,
-    receivedJWT?: JSONWebToken<T>,
-  ) {
-    jwt.setIssueAndExpiryTime()
-    jwt.issuer = this.publicKeyMetadata.keyId
-
-    receivedJWT ? (jwt.audience = keyIdToDid(receivedJWT.issuer)) : null
-    receivedJWT
-      ? (jwt.nonce = receivedJWT.nonce)
-      : (jwt.nonce = generateRandomID(8))
-
-    const signature = await this.vaultedKeyProvider.signDigestable(
-      { derivationPath, encryptionPass: pass },
-      jwt,
-    )
-    jwt.signature = signature.toString('hex')
-
-    return jwt
   }
 
   public transactions = {
