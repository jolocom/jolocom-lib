import { Credential } from '../credentials/credential/credential'
import { SignedCredential } from '../credentials/signedCredential/signedCredential'
import { IIdentityWalletCreateArgs, IPrivateKeyWithId } from './types'
import { Identity } from '../identity/identity'
import { privateKeyToPublicKey } from '../utils/crypto'
<<<<<<< HEAD
import { SignedCredentialResponse } from '../credentialResponse/signedCredentialResponse/signedCredentialResponse'
import { BaseMetadata } from 'cred-types-jolocom-core'
=======
import { ICredentialRequestPayloadCreationAttrs } from '../interactionFlows/credentialRequest/types'
import { JSONWebToken } from '../interactionFlows/jsonWebToken'
import { ICredentialResponsePayloadCreationAttrs } from '../interactionFlows/credentialResponse/types';
>>>>>>> 68af5641

export class IdentityWallet {
  private identityDocument: Identity
  private privateIdentityKey: IPrivateKeyWithId

  public create = {
    credential: Credential.create,
<<<<<<< HEAD
    credentialRequest: CredentialRequest.create,
    credentialResponse: CredentialResponse.create,
    signedCredential: async <T extends BaseMetadata>({
      metadata,
      claim,
      subject
    }: {
      metadata: T
      claim: typeof metadata['claimInterface']
      subject?: string
    }) => {
      if (!subject) {
        subject = this.getIdentity().getDID()
=======
    signedCredential: async (credentialAttrs: ICredentialCreateAttrs) => {
      if (!credentialAttrs.claim.id) {
        credentialAttrs.claim.id = this.identityDocument.getDID()
>>>>>>> 68af5641
      }

      return await SignedCredential.create({ metadata, claim, privateIdentityKey: this.privateIdentityKey, subject })
    },
    credentialRequestJSONWebToken: (payload: ICredentialRequestPayloadCreationAttrs) => {
      return JSONWebToken.create({privateKey: this.privateIdentityKey, payload})
    },
    credentialResponseJSONWebToken: (payload: ICredentialResponsePayloadCreationAttrs) => {
      return JSONWebToken.create({privateKey: this.privateIdentityKey, payload})
    },
  }

  public sign = {
    credential: this.signCredential.bind(this),
  }

  public identity

  public static create({ privateIdentityKey, identity }: IIdentityWalletCreateArgs): IdentityWallet {
    const identityWallet = new IdentityWallet()
    const pubKey = privateKeyToPublicKey(privateIdentityKey).toString('hex')
    const entry = identity.getPublicKeySection().find(pubKeySec => pubKeySec.getPublicKeyHex() === pubKey)

    identityWallet.privateIdentityKey = {
      key: privateIdentityKey,
      id: entry.getIdentifier()
    }
    identityWallet.identityDocument = identity
    identityWallet.setIdentity(identity)

    return identityWallet
  }

  public getIdentity(): Identity {
    return this.identityDocument
  }

  private setIdentity(identity: Identity): void {
    this.identity = {
      publicProfile: identity.publicProfile
    }
  }

  public getIdentityKey(): { key: Buffer; id: string } {
    return this.privateIdentityKey
  }

  public async signCredential(credential: Credential): Promise<SignedCredential> {
    const signedCredential = SignedCredential.fromCredential(credential)
    await signedCredential.generateSignature(this.privateIdentityKey)

    return signedCredential
  }
}<|MERGE_RESOLUTION|>--- conflicted
+++ resolved
@@ -3,14 +3,10 @@
 import { IIdentityWalletCreateArgs, IPrivateKeyWithId } from './types'
 import { Identity } from '../identity/identity'
 import { privateKeyToPublicKey } from '../utils/crypto'
-<<<<<<< HEAD
-import { SignedCredentialResponse } from '../credentialResponse/signedCredentialResponse/signedCredentialResponse'
 import { BaseMetadata } from 'cred-types-jolocom-core'
-=======
+import { JSONWebToken } from '../interactionFlows/jsonWebToken'
 import { ICredentialRequestPayloadCreationAttrs } from '../interactionFlows/credentialRequest/types'
-import { JSONWebToken } from '../interactionFlows/jsonWebToken'
 import { ICredentialResponsePayloadCreationAttrs } from '../interactionFlows/credentialResponse/types';
->>>>>>> 68af5641
 
 export class IdentityWallet {
   private identityDocument: Identity
@@ -18,9 +14,6 @@
 
   public create = {
     credential: Credential.create,
-<<<<<<< HEAD
-    credentialRequest: CredentialRequest.create,
-    credentialResponse: CredentialResponse.create,
     signedCredential: async <T extends BaseMetadata>({
       metadata,
       claim,
@@ -32,11 +25,6 @@
     }) => {
       if (!subject) {
         subject = this.getIdentity().getDID()
-=======
-    signedCredential: async (credentialAttrs: ICredentialCreateAttrs) => {
-      if (!credentialAttrs.claim.id) {
-        credentialAttrs.claim.id = this.identityDocument.getDID()
->>>>>>> 68af5641
       }
 
       return await SignedCredential.create({ metadata, claim, privateIdentityKey: this.privateIdentityKey, subject })
