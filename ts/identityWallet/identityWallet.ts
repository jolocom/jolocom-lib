--- conflicted
+++ resolved
@@ -253,60 +253,20 @@
   }
 
   /**
-<<<<<<< HEAD
-   * Creates and signs an authentication request / response
-   * @param authArgs - Authentication creation attributes
-   * @param pass - Password to decrypt the vaulted seed
-   * @param receivedJWT - optional received authentication JSONWebToken Class
-   */
-
-  private createAuth = async (
-    authArgs: WithExtraOptions<
-      ExclusivePartial<IAuthenticationAttrs, 'callbackURL'>
-    >,
-    pass: string,
-    receivedJWT?: JSONWebToken<JWTEncodable>,
-  ) => {
-    const authenticationReq = Authentication.fromJSON({
-      description: 'Authorize the transaction',
-      ...authArgs,
-    })
-
-    const jwt = JSONWebToken.fromJWTEncodable(authenticationReq)
-    jwt.interactionType = InteractionType.Authentication
-    jwt.timestampAndSetExpiry(authArgs.expires)
-
-    if (!receivedJWT && authArgs.aud) jwt.audience = authArgs.aud
-
-    return this.initializeAndSign(
-      jwt,
-      this.publicKeyMetadata.derivationPath,
-      pass,
-      receivedJWT,
-    )
-  }
-
-  /**
-   * Creates and signs a credential offer request
-   * @param credOffer - Credential offer creation attributes
-=======
    * Creates and signs a message
    * @param args - Message creation attributes
->>>>>>> 56920367
    * @param pass - Password to decrypt the vaulted seed
    * @param received - optional received JSONWebToken Class
    */
   private createMessage = async <T, R>(
-    args: { message: T; typ: string; expires?: Date; target?: string },
+    args: { message: T; typ: string; expires?: Date; aud?: string },
     pass: string,
     recieved?: JSONWebToken<R>,
   ) => {
     const jwt = JSONWebToken.fromJWTEncodable(args.message)
     jwt.interactionType = args.typ
-    jwt.audience = args.target
+    if (args.aud) jwt.audience = args.aud
     jwt.timestampAndSetExpiry(args.expires)
-
-    if (credOffer.aud) jwt.audience = credOffer.aud
 
     return this.initializeAndSign(
       jwt,
@@ -316,90 +276,16 @@
     )
   }
 
-  private makeReq = <T>(type: string) => (
-    { expires, ...args }: WithExtraOptions<T>,
-    pass: string,
-<<<<<<< HEAD
-    receivedJWT?: JSONWebToken<JWTEncodable>,
-  ) => {
-    const offerResponse = CredentialOfferResponse.fromJSON(
-      credentialOfferResponse,
-    )
-    const jwt = JSONWebToken.fromJWTEncodable<CredentialOfferResponse>(
-      offerResponse,
-    )
-    jwt.interactionType = InteractionType.CredentialOfferResponse
-    jwt.timestampAndSetExpiry(credentialOfferResponse.expires)
-
-    return this.initializeAndSign(
-      jwt,
-      this.publicKeyMetadata.derivationPath,
-      pass,
-      receivedJWT,
-    )
-  }
-
-  /**
-   * Creates and signs a crededential request
-   * @param credReq - Credential request creation attributes
-   * @param pass - Password to decrypt the vaulted seed
-   */
-
-  private createCredReq = async (
-    credReq: WithExtraOptions<ICredentialRequestAttrs>,
-    pass: string,
-  ) => {
-    const credentialRequest = CredentialRequest.fromJSON(credReq)
-    const jwt = JSONWebToken.fromJWTEncodable(credentialRequest)
-    jwt.interactionType = InteractionType.CredentialRequest
-    jwt.timestampAndSetExpiry(credReq.expires)
-
-    if (credReq.aud) jwt.audience = credReq.aud
-
-    return this.initializeAndSign(
-      jwt,
-      this.publicKeyMetadata.derivationPath,
-      pass,
-    )
-  }
-
-  /**
-   * Creates and signs a credential response
-   * @param credResp - Credential response creation attributes
-   * @param pass - Password to decrypt the vaulted seed
-   * @param receivedJWT - received credential request JSONWebToken Class
-   */
-
-  private createCredResp = async (
-    credResp: WithExtraOptions<ICredentialResponseAttrs>,
-    pass: string,
-    receivedJWT: JSONWebToken<JWTEncodable>,
-  ) => {
-    const credentialResponse = CredentialResponse.fromJSON(credResp)
-    const jwt = JSONWebToken.fromJWTEncodable(credentialResponse)
-    jwt.interactionType = InteractionType.CredentialResponse
-    jwt.timestampAndSetExpiry(credResp.expires)
-
-    return this.initializeAndSign(
-      jwt,
-      this.publicKeyMetadata.derivationPath,
-=======
-  ) =>
-    this.createMessage(
-      {
-        message: args,
-        typ: type,
-        expires,
-      },
->>>>>>> 56920367
-      pass,
-    )
-
-  private makeRes = <T, R>(type: string) => (
-    { expires, ...args }: WithExtraOptions<T>,
+  private makeReq = <T>(typ: string) => (
+    { expires, aud, ...message }: WithExtraOptions<T>,
+    pass: string,
+  ) => this.createMessage({ message, typ, expires, aud }, pass)
+
+  private makeRes = <T, R>(typ: string) => (
+    { expires, aud, ...message }: WithExtraOptions<T>,
     pass: string,
     recieved?: JSONWebToken<R>,
-  ) => this.createMessage({ message: args, typ: type, expires }, pass, recieved)
+  ) => this.createMessage({ message, typ, expires, aud }, pass, recieved)
 
   /**
    * Derives all public keys listed in the {@link KeyTypes} enum
