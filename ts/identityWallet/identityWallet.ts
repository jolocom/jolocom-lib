import { BaseMetadata } from '@jolocom/protocol-ts'
import { Credential } from '../credentials/credential/credential'
import { SignedCredential } from '../credentials/signedCredential/signedCredential'
import { ExclusivePartial, IIdentityWalletCreateArgs } from './types'
import { Identity } from '../identity/identity'
import { JSONWebToken } from '../interactionTokens/JSONWebToken'
import { InteractionType } from '../interactionTokens/types'
import { PaymentResponse } from '../interactionTokens/paymentResponse'
import { PaymentRequest } from '../interactionTokens/paymentRequest'
import { Authentication } from '../interactionTokens/authentication'
import { CredentialRequest } from '../interactionTokens/credentialRequest'
import { CredentialResponse } from '../interactionTokens/credentialResponse'
import { SoftwareKeyProvider } from '../vaultedKeyProvider/softwareProvider'
import {
  IVaultedKeyProvider,
  KeyTypes,
  IKeyDerivationArgs,
} from '../vaultedKeyProvider/types'
import {
  IKeyMetadata,
  ISignedCredCreationArgs,
} from '../credentials/signedCredential/types'
import {
  keyIdToDid,
  getIssuerPublicKey,
  publicKeyToAddress,
} from '../utils/helper'
import { jolocomResolver } from '../registries/jolocomRegistry'
import {
  IContractsAdapter,
  IContractsGateway,
  ITransactionEncodable,
} from '../contracts/types'
import { CredentialOfferRequest } from '../interactionTokens/credentialOfferRequest'
import { CredentialOfferResponse } from '../interactionTokens/credentialOfferResponse'
import { CredentialsReceive } from '../interactionTokens/credentialsReceive'
import {
  CredentialOfferRequestAttrs,
  CredentialOfferResponseAttrs,
  IAuthenticationAttrs,
  ICredentialRequestAttrs,
  ICredentialResponseAttrs,
  ICredentialsReceiveAttrs,
  IPaymentRequestAttrs,
  IPaymentResponseAttrs,
} from '../interactionTokens/interactionTokens.types'
import { DidDocument } from '../identity/didDocument/didDocument'
import { ErrorCodes } from '../errors'
import { convertDidDocToIDidDocumentAttrs } from '../utils/resolution'

/**
 * @dev We use Class Transformer (CT) to instantiate all interaction Tokens i.e. in
 * identityWallet.create.interactionTokens.* calls.
 * Because of CT we can't define constructors on the interaction token classes.
 * The de facto constructor is the `fromJSON(json)` call. Therefore the arguments
 * to instantiate one are often times the same as for `fromJSON`.
 *  Some values are optional because the function instantiating the Interaction Token
 * can sometimes set sane defaults.
 * As a conclusion, A lot of the interfaces for creating a new interaction token using
 * the identity wallet match the JSON interface (with some keys potentially optional)
 */

interface PaymentRequestCreationArgs {
  callbackURL: string
  description: string
  transactionOptions: ExclusivePartial<
    IPaymentRequestAttrs['transactionOptions'],
    'value'
  >
}

// TODO Remove this perhaps, only used in one place
type PublicKeyMap = { [key in keyof typeof KeyTypes]?: string }

/*
 * TODO Easiest way to add a new argument to all function signatures.
 *  once the different creation functions have been simplified, this can be
 *  refactored away
 */

type WithExtraOptions<T> = T & {
  expires?: Date
  aud?: string
}

/**
 * @class
 * Developer facing class with initialized instance of the key provider as member.
 * Encapsulates functionality related to creating and signing credentials and
 * interaction tokens
 */

export class IdentityWallet {
  private _identity: Identity
  private _publicKeyMetadata: IKeyMetadata
  private _vaultedKeyProvider: IVaultedKeyProvider
  private _contractsAdapter: IContractsAdapter
  private _contractsGateway: IContractsGateway

  /**
   * Get the did associated with the identity wallet
   * @example `console.log(identityWallet.did) // 'did:jolo:...'`
   */

  public get did(): string {
    return this.identity.did
  }

  /**
   * Set the did associated with the identity wallet
   * @example `identityWallet.did = 'did:jolo:...'`
   */

  public set did(did: string) {
    this.identity.did = did
  }

  /**
   * Get the {@link Identity} associated with the identity wallet
   * @example `console.log(identityWallet.identity) // Identity {...}`
   */

  public get identity() {
    return this._identity
  }

  /**
   * Get the {@link Identity} associated wtith the identity wallet
   * @example `identityWallet.identity = Identity.fromDidDocument(...)`
   */

  public set identity(identity: Identity) {
    this._identity = identity
  }

  /**
   * Get the {@link DidDocument} associated wtith the identity wallet
   * @example `console.log(identityWallet.didDocument) // DidDocument {...}`
   */

  public get didDocument() {
    return this.identity.didDocument
  }

  /**
   * Set the {@link DidDocument} associated wtith the identity wallet
   * @example `identityWallet.didDocument = DidDocument.fromPublicKey(...)`
   */

  public set didDocument(didDocument) {
    this.identity.didDocument = didDocument
  }

  /**
   * Get the metadata about the key pair associated wtith the identity wallet
   * @example `console.log(identityWallet.publicKeyMetadata) // {derivationPath: '...', keyId: '...'}`
   */

  public get publicKeyMetadata(): IKeyMetadata {
    return this._publicKeyMetadata
  }

  /**
   * Set the metadata about the key pair associated wtith the identity wallet
   * @example `identityWallet.publicKeyMetadata = {derivationPath: '...', keyId: '...'}`
   */

  public set publicKeyMetadata(metadata: IKeyMetadata) {
    this._publicKeyMetadata = metadata
  }

  /**
   * Get the vaulted key provider instance associated wtith the identity wallet
   * @example `console.log(identityWallet.vaultedKeyProvider) // SoftwareKeyProvider {...}`
   */

  private get vaultedKeyProvider() {
    return this._vaultedKeyProvider
  }

  /**
   * Get the vaulted key provider instance associated wtith the identity wallet
   * @example `identityWallet.vaultedKeyProvider = new SoftwareKeyProvider(...)`
   */

  private set vaultedKeyProvider(keyProvider: IVaultedKeyProvider) {
    this._vaultedKeyProvider = keyProvider
  }

  /**
   * @constructor
   * @param identity - Instance of {@link Identity} class, containing a {@link DidDocument}
   *   and optionally a public profile {@link SignedCredential}
   * @param publicKeyMetadata - Public key id and derivation path
   * @param vaultedKeyProvider - Vaulted key store for generating signatures
   * @param contractsGateway - Instance of connector to the used smart contract chain
   * @param contractsAdapter - Instance of handler to assemble Transactions for the used smart contract chain
   */

  public constructor({
    identity,
    publicKeyMetadata,
    vaultedKeyProvider,
    contractsGateway,
    contractsAdapter,
  }: IIdentityWalletCreateArgs) {
    if (
      !identity ||
      !publicKeyMetadata ||
      !vaultedKeyProvider ||
      !contractsAdapter ||
      !contractsGateway
    ) {
      throw new Error(ErrorCodes.IDWInvalidCreationArgs)
    }

    this.identity = identity
    this.publicKeyMetadata = publicKeyMetadata
    this.vaultedKeyProvider = vaultedKeyProvider
    this._contractsGateway = contractsGateway
    this._contractsAdapter = contractsAdapter
  }

  /**
   * Creates and signs a {@link SignedCredential}
   * @param params - Credential creation attributes, including claim, context, subject
   * @param pass - Password to decrypt the vaulted seed
   */

  private createSignedCred = async <T extends BaseMetadata>(
    {
      expires,
      ...credentialParams
    }: WithExtraOptions<ISignedCredCreationArgs<T>>,
    pass: string,
  ) => {
    const { derivationPath } = this.publicKeyMetadata

    const vCred = await SignedCredential.create(
      {
        subject: credentialParams.subject || this.did,
        ...credentialParams,
      },
      {
        keyId: this.publicKeyMetadata.keyId,
        issuerDid: this.did,
      },
      expires,
    )

    const signature = await this.vaultedKeyProvider.signDigestable(
      { derivationPath, encryptionPass: pass },
      vCred,
    )
    vCred.signature = signature.toString('hex')
    return vCred
  }

  /**
   * Creates and signs a message
   * @param args - Message creation attributes
   * @param pass - Password to decrypt the vaulted seed
   * @param received - optional received JSONWebToken Class
   */
  private createMessage = async <T, R>(
    args: { message: T; typ: string; expires?: Date; aud?: string },
    pass: string,
    recieved?: JSONWebToken<R>,
  ) => {
    const jwt = JSONWebToken.fromJWTEncodable(args.message)
    jwt.interactionType = args.typ
    if (args.aud) jwt.audience = args.aud
    jwt.timestampAndSetExpiry(args.expires)

    return this.initializeAndSign(
      jwt,
      this.publicKeyMetadata.derivationPath,
      pass,
      recieved,
    )
  }

  private makeReq = <T>(typ: string) => (
    { expires, aud, ...message }: WithExtraOptions<T>,
    pass: string,
  ) =>
    this.createMessage(
      {
        // @ts-ignore
        message: this.messageCannonicaliser(typ).fromJSON(message),
        typ,
        expires,
        aud,
      },
      pass,
    )

  private makeRes = <T, R>(typ: string) => (
    { expires, aud, ...message }: WithExtraOptions<T>,
    pass: string,
    recieved?: JSONWebToken<R>,
  ) =>
    this.createMessage(
      {
        // @ts-ignore
        message: this.messageCannonicaliser(typ).fromJSON(message),
        typ,
        expires,
        aud,
      },
      pass,
      recieved,
    )

  private messageCannonicaliser = (typ: string) => {
    switch (typ) {
      case InteractionType.CredentialsReceive:
        return CredentialsReceive
      case InteractionType.CredentialOfferRequest:
        return CredentialOfferRequest
      case InteractionType.CredentialOfferResponse:
        return CredentialOfferResponse
      case InteractionType.CredentialRequest:
        return CredentialRequest
      case InteractionType.CredentialResponse:
        return CredentialResponse
      case InteractionType.Authentication:
        return Authentication
      case InteractionType.PaymentRequest:
        return PaymentRequest
      case InteractionType.PaymentResponse:
        return PaymentResponse
    }
    throw new Error(ErrorCodes.JWTInvalidInteractionType)
  }

  /**
   * Derives all public keys listed in the {@link KeyTypes} enum
   * @param encryptionPass - password for interfacing with the vaulted key provider
   * @example `iw.getPublicKeys('secret')` // { jolocomIdentityKey: '0xabc...ff', ethereumKey: '0xabc...ff'}
   */

  public getPublicKeys = (encryptionPass: string): PublicKeyMap => {
    const supportedKeys = Object.entries(KeyTypes)

    return supportedKeys.reduce<PublicKeyMap>((acc, currentEntry) => {
      const [keyType, derivationPath] = currentEntry

      return {
        ...acc,
        [keyType]: this.vaultedKeyProvider
          .getPublicKey({
            derivationPath,
            encryptionPass,
          })
          .toString('hex'),
      }
    }, {})
  }

  /**
   * Initializes the JWT Class with required fields (exp, iat, iss, typ) and adds a signature
   * @param jwt - JSONWebToken Class
   * @param derivationPath - Derivation Path for identity keys
   * @param pass - Password to decrypt the vaulted seed
   * @param receivedJWT - optional received JSONWebToken Class
   */

  private async initializeAndSign<T, R>(
    jwt: JSONWebToken<T>,
    derivationPath: string,
    pass: string,
    receivedJWT?: JSONWebToken<R>,
  ) {
    if (receivedJWT) {
      jwt.audience = keyIdToDid(receivedJWT.issuer)
      jwt.nonce = receivedJWT.nonce
    } else {
      jwt.nonce = SoftwareKeyProvider.getRandom(8).toString('hex')
    }

    jwt.issuer = this.publicKeyMetadata.keyId

    const signature = await this.vaultedKeyProvider.signDigestable(
      { derivationPath, encryptionPass: pass },
      jwt,
    )
    jwt.signature = signature.toString('hex')

    return jwt
  }

  /**
   * Validates interaction tokens for signatures, expiry, jti, and audience
   * @param receivedJWT - received JSONWebToken Class
   * @param sendJWT - optional send JSONWebToken Class which is used to validate the token nonce and the aud field on received token
   * @param resolver - instance of a {@link Resolver} to use for retrieving the signer's keys. If none is provided, the
   * default Jolocom contract is used for resolution.
   */

  public async validateJWT<T, R>(
    receivedJWT: JSONWebToken<T>,
    sentJWT?: JSONWebToken<R>,
    resolver = jolocomResolver(),
  ): Promise<void> {
    const result = convertDidDocToIDidDocumentAttrs(await resolver.resolve(keyIdToDid(receivedJWT.issuer)))
    const pubKey = getIssuerPublicKey(receivedJWT.issuer, DidDocument.fromJSON(result))

    // First we make sure the signature on the interaction token is valid
    if (!(await SoftwareKeyProvider.verifyDigestable(pubKey, receivedJWT))) {
      throw new Error(ErrorCodes.IDWInvalidJWTSignature)
    }

    // TODO Should this somehow take into consideration the issuance date of the request
    // if one is present?
    if (receivedJWT.expires < Date.now()) {
      throw new Error(ErrorCodes.IDWTokenExpired)
    }

    // In case the request object is provided (we are validating a response)
    if (sentJWT) {
      // We make sure the aud on the received message matches the issuer of the request
      if (receivedJWT.audience !== sentJWT.signer.did) {
        throw new Error(ErrorCodes.IDWNotCorrectResponder)
      }

      // We make sure the request and response share the same random nonce, i.e. part of one interaction
      if (sentJWT.nonce !== receivedJWT.nonce) {
        throw new Error(ErrorCodes.IDWIncorrectJWTNonce)
      }
    } else {
      // No request object is provided (we are either validating a request, or a response in isolation)
      // In which case, we make sure that if the request had a target audience, it matches our identity
      if (receivedJWT.audience && receivedJWT.audience !== this.identity.did) {
        throw new Error(ErrorCodes.IDWNotIntendedAudience)
      }
    }
  }

  /**
   * Encrypts data asymmetrically
   * @param data - The data to encrypt
   * @param pubKey - The key to encrypt to
   */
  public asymEncrypt = async (data: Buffer, publicKey: Buffer) =>
    this.vaultedKeyProvider.sealBox(data, publicKey)

  /**
   * Encrypts data asymmetrically
   * @param data - The data to encrypt
<<<<<<< HEAD
   * @param keyRef - The public key reference to encrypt to (e.g. 'did:jolo:12345#key-1')
   * @param resolver - instance of a {@link Resolver} to use for retrieving the target's public keys. If none is provided, the
   * default Jolocom contract is used for resolution.
=======
   * @param keyRef - The public key reference to encrypt to (e.g. 'did:jolo:12345#enc-1') (MUST BE AN X25519 KEY)
   * @param customRegistry - optional registry to use for resolving the public key
>>>>>>> 26c1b26d
   */
  public asymEncryptToDidKey = async (
    data: Buffer,
    keyRef: string,
    resolver = jolocomResolver(),
  ) => this.asymEncrypt(
      data,
      getIssuerPublicKey(
        keyRef,
        DidDocument.fromJSON(
          convertDidDocToIDidDocumentAttrs(
            await resolver.resolve(
              keyIdToDid(keyRef)
            )
          )
        )
      )
    )

  /**
   * Decrypts data asymmetrically
   * @param data - The data to decrypt
   * @param derivationArgs - The decryption private key derivation arguments
   */
  public asymDecrypt = async (data: string, pass: string) =>
    this.vaultedKeyProvider.unsealBox(data, {
      derivationPath: KeyTypes.jolocomIdentityKey,
      encryptionPass: pass,
    })

  private sendTransaction = async (
    request: ITransactionEncodable,
    pass: string,
  ) => {
    const publicKey = this._vaultedKeyProvider.getPublicKey({
      derivationPath: KeyTypes.ethereumKey,
      encryptionPass: pass,
    })

    const address = publicKeyToAddress(publicKey)
    const { nonce } = await this._contractsGateway.getAddressInfo(address)

    const tx = this._contractsAdapter.assembleTxFromInteractionToken(
      request,
      address,
      nonce,
      this.vaultedKeyProvider,
      pass,
    )
    return this._contractsGateway.broadcastTransaction(tx)
  }

  public transactions = {
    sendTransaction: this.sendTransaction,
  }

  /* Gathering creation methods in an easier to use public interface */

  public create = {
    credential: Credential.create,
    signedCredential: this.createSignedCred,
    message: this.createMessage,
    interactionTokens: {
      request: {
        auth: this.makeReq<
          ExclusivePartial<IAuthenticationAttrs, 'callbackURL'>
        >(InteractionType.Authentication),
        offer: this.makeReq<CredentialOfferRequestAttrs>(
          InteractionType.CredentialOfferRequest,
        ),
        share: this.makeReq<ICredentialRequestAttrs>(
          InteractionType.CredentialRequest,
        ),
        payment: (
          args: WithExtraOptions<PaymentRequestCreationArgs>,
          pass: string,
        ) => {
          const { transactionOptions } = args

          const withDefaults = {
            gasLimit: 21000,
            gasPrice: 10e9,
            to:
              transactionOptions.to ||
              publicKeyToAddress(
                Buffer.from(this.getPublicKeys(pass).ethereumKey, 'hex'),
              ),
            ...transactionOptions,
          }

          return this.makeReq<PaymentRequestCreationArgs>(
            InteractionType.PaymentRequest,
          )({ ...args, transactionOptions: withDefaults }, pass)
        },
      },
      response: {
        auth: this.makeRes<
          ExclusivePartial<IAuthenticationAttrs, 'callbackURL'>,
          Authentication
        >(InteractionType.Authentication),
        offer: this.makeRes<
          CredentialOfferResponseAttrs,
          CredentialOfferRequest
        >(InteractionType.CredentialOfferResponse),
        share: this.makeRes<ICredentialResponseAttrs, CredentialRequest>(
          InteractionType.CredentialResponse,
        ),
        issue: this.makeRes<ICredentialsReceiveAttrs, CredentialOfferResponse>(
          InteractionType.CredentialsReceive,
        ),
        payment: this.makeRes<IPaymentResponseAttrs, PaymentRequest>(
          InteractionType.PaymentResponse,
        ),
      },
    },
  }
}<|MERGE_RESOLUTION|>--- conflicted
+++ resolved
@@ -448,14 +448,9 @@
   /**
    * Encrypts data asymmetrically
    * @param data - The data to encrypt
-<<<<<<< HEAD
    * @param keyRef - The public key reference to encrypt to (e.g. 'did:jolo:12345#key-1')
    * @param resolver - instance of a {@link Resolver} to use for retrieving the target's public keys. If none is provided, the
    * default Jolocom contract is used for resolution.
-=======
-   * @param keyRef - The public key reference to encrypt to (e.g. 'did:jolo:12345#enc-1') (MUST BE AN X25519 KEY)
-   * @param customRegistry - optional registry to use for resolving the public key
->>>>>>> 26c1b26d
    */
   public asymEncryptToDidKey = async (
     data: Buffer,
