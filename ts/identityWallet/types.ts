<<<<<<< HEAD
import { Identity } from '../identity/identity';
=======
import { Identity } from '../identity/identity'
>>>>>>> 68af5641

export interface IIdentityWalletCreateArgs {
  privateIdentityKey: Buffer
  identity: Identity
}

<<<<<<< HEAD
export interface IIndexedIdentityKey {
  key: Buffer,
=======
export interface IPrivateKeyWithId {
  key: Buffer
>>>>>>> 68af5641
  id: string
}<|MERGE_RESOLUTION|>--- conflicted
+++ resolved
@@ -1,20 +1,16 @@
-<<<<<<< HEAD
-import { Identity } from '../identity/identity';
-=======
 import { Identity } from '../identity/identity'
->>>>>>> 68af5641
 
 export interface IIdentityWalletCreateArgs {
   privateIdentityKey: Buffer
   identity: Identity
 }
 
-<<<<<<< HEAD
 export interface IIndexedIdentityKey {
   key: Buffer,
-=======
+  id: string
+}
+
 export interface IPrivateKeyWithId {
   key: Buffer
->>>>>>> 68af5641
   id: string
 }