<<<<<<< HEAD
import { plainToClass, classToPlain, Expose } from 'class-transformer'
import { IAuthenticationAttrs } from './interactionTokens.types'
=======
import { plainToClass, classToPlain, Expose, Exclude } from 'class-transformer'

export interface IAuthenticationAttrs {
  challenge: string
  callbackURL: string
}
>>>>>>> 3d71b71c

/**
 * @class
 * Class containing a challenge string and callbackURL for challenge-response did authentication, 
 * encodable as a JWT
 * @ignore
 */

 @Exclude()
export class Authentication {
<<<<<<< HEAD
  private callbackURL: string

  public getCallbackURL(): string {
    return this.callbackURL
=======
  private _challenge: string
  private _callbackURL: string

  /**
   * Get the challenge encoded in the payload
   * @example `console.log(authentication.challenge) // 'abcd'`
   */

  @Expose()
  get challenge(): string {
    return this._challenge
  }

  /**
   * Set the challenge encoded in the payload
   * @example `authentication.challenge = 'abcd'`
   */

  set challenge(challenge: string) {
    this._challenge = challenge
  }

  /**
   * Get the callback url encoded in the payload
   * @example `console.log(authentication.callbackURL) // 'http://example.com/auth'`
   */

  @Expose()
  get callbackURL (): string {
    return this._callbackURL
  }

  /**
   * Set the callback url encoded in the payload
   * @example `authentication.callbackURL = 'http://example.com/auth'`
   */

  set callbackURL(callbackURL: string) {
    this._callbackURL = callbackURL
>>>>>>> 3d71b71c
  }

  /**
   * Serializes the {@link Authentication} request / response as JSON-LD
   */

  public toJSON() {
    return classToPlain(this)
  }

  /**
   * Instantiates a {@link Authentication} from it's JSON form
   * @param json - JSON encoded authentication request / response
   */

  public static fromJSON(json: IAuthenticationAttrs): Authentication {
    return plainToClass(this, json)
  }
}<|MERGE_RESOLUTION|>--- conflicted
+++ resolved
@@ -1,14 +1,5 @@
-<<<<<<< HEAD
-import { plainToClass, classToPlain, Expose } from 'class-transformer'
+import { plainToClass, classToPlain, Expose, Exclude } from 'class-transformer'
 import { IAuthenticationAttrs } from './interactionTokens.types'
-=======
-import { plainToClass, classToPlain, Expose, Exclude } from 'class-transformer'
-
-export interface IAuthenticationAttrs {
-  challenge: string
-  callbackURL: string
-}
->>>>>>> 3d71b71c
 
 /**
  * @class
@@ -19,33 +10,7 @@
 
  @Exclude()
 export class Authentication {
-<<<<<<< HEAD
-  private callbackURL: string
-
-  public getCallbackURL(): string {
-    return this.callbackURL
-=======
-  private _challenge: string
   private _callbackURL: string
-
-  /**
-   * Get the challenge encoded in the payload
-   * @example `console.log(authentication.challenge) // 'abcd'`
-   */
-
-  @Expose()
-  get challenge(): string {
-    return this._challenge
-  }
-
-  /**
-   * Set the challenge encoded in the payload
-   * @example `authentication.challenge = 'abcd'`
-   */
-
-  set challenge(challenge: string) {
-    this._challenge = challenge
-  }
 
   /**
    * Get the callback url encoded in the payload
@@ -64,7 +29,6 @@
 
   set callbackURL(callbackURL: string) {
     this._callbackURL = callbackURL
->>>>>>> 3d71b71c
   }
 
   /**
