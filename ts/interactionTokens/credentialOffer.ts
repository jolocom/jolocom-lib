import { classToPlain, plainToClass, Expose, Exclude } from 'class-transformer'
import { ICredentialOfferAttrs } from './interactionTokens.types'

/**
 * @class
 * Class representing a credential offer. Encodable in JWT
 */

@Exclude()
export class CredentialOffer {
<<<<<<< HEAD
  @Expose()
  private callbackURL: string
=======
  private _challenge: string
  private _callbackURL: string
  private _instant: boolean
  private _requestedInput: {
    [key: string]: string | null
  }

  /**
   * Get the challenge encoded in the payload
   * @example `console.log(offer.challenge) // 'abcd'`
   */
>>>>>>> 3d71b71c

  @Expose()
  get challenge() {
    return this._challenge
  }

  /**
   * Set the challenge encoded in the payload
   * @example `offer.challenge = 'abcd'`
   */

  set challenge(challenge: string) {
    this._challenge = challenge
  }

  /**
   * Get if the offered credential be retrieved instantly
   * @example `console.log(offer.instant) // true`
   */

  @Expose()
  get instant(): boolean {
    return this._instant
  }

<<<<<<< HEAD
  public isInstant(): boolean {
    return this.instant
=======
  /**
   * Set if the offered credential be retrieved instantly
   * @example `offer.instant = true`
   */

  set instant(instant: boolean) {
    this._instant = instant
  }

  /**
   * Get the input requested in the offer
   * @example `console.log(offer.requestedInput) // { name: 'http://schema.org/name' }`
   */

  @Expose()
  get requestedInput(): { [key: string]: string | undefined } {
    return this._requestedInput
  }

  /**
   * Set the input requested in the offer
   * @example `offer.requestedInput = { name: 'http://schema.org/name' }`
   */

  set requestedInput(requestedInput) {
    this._requestedInput = requestedInput
>>>>>>> 3d71b71c
  }

  /**
   * Get the callback url encoded in the payload
   * @example `console.log(offer.callbackURL) // 'http://example.com/offer/redeem'`
   */

  @Expose()
  get callbackURL(): string {
    return this._callbackURL
  }

  /**
   * Set the callback url encoded in the payload
   * @example `offer.callbackURL = 'http://example.com/offer/redeem'`
   */

  set callbackURL(callbackURL: string) {
    this._callbackURL = callbackURL
  }

  /**
   * Serializes the {@link Authentication} request / response as JSON-LD
   */

  public toJSON() {
    return classToPlain(this)
  }

  /**
   * Instantiates a {@link Authentication} from it's JSON form
   * @param json - JSON encoded authentication request / response
   */

  public static fromJSON(json: ICredentialOfferAttrs) {
    return plainToClass(this, json) as CredentialOffer
  }
}<|MERGE_RESOLUTION|>--- conflicted
+++ resolved
@@ -8,35 +8,10 @@
 
 @Exclude()
 export class CredentialOffer {
-<<<<<<< HEAD
-  @Expose()
-  private callbackURL: string
-=======
-  private _challenge: string
   private _callbackURL: string
   private _instant: boolean
   private _requestedInput: {
     [key: string]: string | null
-  }
-
-  /**
-   * Get the challenge encoded in the payload
-   * @example `console.log(offer.challenge) // 'abcd'`
-   */
->>>>>>> 3d71b71c
-
-  @Expose()
-  get challenge() {
-    return this._challenge
-  }
-
-  /**
-   * Set the challenge encoded in the payload
-   * @example `offer.challenge = 'abcd'`
-   */
-
-  set challenge(challenge: string) {
-    this._challenge = challenge
   }
 
   /**
@@ -49,10 +24,6 @@
     return this._instant
   }
 
-<<<<<<< HEAD
-  public isInstant(): boolean {
-    return this.instant
-=======
   /**
    * Set if the offered credential be retrieved instantly
    * @example `offer.instant = true`
@@ -79,7 +50,6 @@
 
   set requestedInput(requestedInput) {
     this._requestedInput = requestedInput
->>>>>>> 3d71b71c
   }
 
   /**
