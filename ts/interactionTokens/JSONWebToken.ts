import { IJWTHeader } from './types'
import base64url from 'base64url'
import { decodeToken } from 'jsontokens'
import { classToPlain, plainToClass, Expose, Transform } from 'class-transformer'
import { IJSONWebTokenAttrs, InteractionType } from './types'
import { sha256 } from '../utils/crypto'
import { IDigestable } from '../linkedDataSignature/types'
import { CredentialOffer } from './credentialOffer'
import { CredentialResponse } from './credentialResponse'
import { CredentialRequest } from './credentialRequest'
import { Authentication } from './authentication'
import { CredentialsReceive } from './credentialsReceive'
import { handleValidationStatus } from '../utils/helper'

/* Local interfaces / types to save on typing later */

export type JWTEncodable = CredentialResponse | CredentialRequest | Authentication | CredentialOffer | CredentialsReceive

interface IJWTEncodable {
  [key: string]: any
}

interface IPayloadSection<T> {
  iat?: number
  exp?: number
  jti?: string
  iss?: string
  aud?: string
  typ?: InteractionType
  interactionToken?: T
}

interface TransformArgs {
  interactionToken: IJWTEncodable
  typ: InteractionType
  iat: Date
  exp: Date
  jti: string
  iss: string
  aud: string
}

const convertPayload = <T extends JWTEncodable>(args: TransformArgs) => ({
  ...args,
  interactionToken: payloadToJWT<T>(args.interactionToken, args.typ),
})

/* Generic class encoding and decodes various interaction tokens as and from JSON web tokens */

@Expose()
export class JSONWebToken<T extends JWTEncodable> implements IDigestable {
  /* ES256K stands for ec signatures on secp256k1, de facto standard */
  private header: IJWTHeader = {
    typ: 'JWT',
    alg: 'ES256K',
  }

  /*
   * When fromJSON is called, we parse the interaction token section, and instantiate
   * the appropriate interaction token class dynamically based on a key in the parsed json
  */

  @Transform(value => convertPayload(value), { toClassOnly: true })
  private payload: IPayloadSection<T> = {}
  
  /*
   * In case we are parsing a JWT with no signature, default to empty Buffer
   * In case sig is undefined on instance and we run toJSON, default to empty string
  */

  @Transform(value => value || '', { toPlainOnly: true })
  @Transform(value => value || Buffer.from(''), { toClassOnly: true })
  private signature: string

  public getIssuer(): string {
    return this.payload.iss
  }

  public getAudience(): string {
    return this.payload.aud
  }

  public getIssueTime(): number {
    return this.payload.iat
  }

  public getExpirationTime(): number {
    return this.payload.exp
  }

  public getTokenNonce(): string {
    return this.payload.jti
  }

  public getInteractionToken() {
    return this.payload.interactionToken
  }

  public getSignatureValue(): Buffer {
    return Buffer.from(this.signature, 'hex')
  }

  /*
   * @description - Instantiates the class and stores the passed interaction token as a member
   * @param toEncode - An instance of a class encodable as a JWT, e.g. credential request
   * @returns {Object} - A json web token instance
  */

  public static fromJWTEncodable<T extends JWTEncodable>(toEncode: T): JSONWebToken<T> {
    const jwt = new JSONWebToken<T>()
    jwt.setTokenContent(toEncode)
    return jwt
  }

  /*
   * @description - Populates the token issued and exiry times, expiry defaults to 1 hr
   * @returns {void}
  */

  public setIssueAndExpiryTime() {
    this.payload.iat = Date.now()
    this.payload.exp = this.payload.iat + 3600000
  }

  public setTokenNonce(nonce: string) {
    this.payload.jti = nonce
  }

  public setTokenIssuer(iss: string) {
    this.payload.iss = iss
  }

  public setTokenAudience(aud: string) {
    this.payload.aud = aud
  }

  public setTokenContent(payload: T) {
    this.payload.interactionToken = payload
  }

  public setTokenType(typ: InteractionType) {
    this.payload.typ = typ
  }

  public setSignature(signature: string) {
    this.signature = signature
  }

  /*
   * @description - Decodes a base64 encoded JWT and instantiates this class based on content
   * @param jwt - base64 encoded JWT string
   * @returns {Object} - Instance of JSONWebToken class
  */

  public static decode<T extends JWTEncodable>(jwt: string): JSONWebToken<T> {
<<<<<<< HEAD
    const jwtClass = JSONWebToken.fromJSON(decodeToken(jwt))
    handleValidationStatus((jwtClass.getExpirationTime() - 1 > Date.now()), 'exp')
=======
    const interactionToken = JSONWebToken.fromJSON(decodeToken(jwt))

    if (interactionToken.getExpirationTime() <= Date.now()) {
      throw new Error('Token expired')
    }
>>>>>>> 0ce080e6

    return interactionToken as JSONWebToken<T>
  }

  /*
   * @description - Encodes the class as a base64 JWT string
   * @returns {string} - base64 encoded JWT
  */

  public encode(): string {
    if (!this.payload || !this.header || !this.signature) {
      throw new Error('The JWT is not complete, header / payload / signature are missing')
    }

    return [
      base64url.encode(JSON.stringify(this.header)),
      base64url.encode(JSON.stringify(this.payload)),
      this.signature,
    ].join('.')
  }

  /*
   * @description - Serializes the class and computes the sha256 hash
   * @returns {Buffer} - sha256 hash of the serialized class
  */

  public async digest() {
    const { encode } = base64url
    const toSign = [encode(JSON.stringify(this.header)), encode(JSON.stringify(this.payload))].join('.')
    return sha256(Buffer.from(toSign))
  }

  public toJSON(): IJSONWebTokenAttrs {
    return classToPlain(this) as IJSONWebTokenAttrs
  }

  public static fromJSON<T extends JWTEncodable>(json: IJSONWebTokenAttrs): JSONWebToken<T> {
    return plainToClass<JSONWebToken<T>, IJSONWebTokenAttrs>(JSONWebToken, json)
  }
}

/*
  * @description - Instantiates a specific interaction class based on a key in the received JSON
  * @param payload - Interaction token in JSON form
  * @param typ - Interaction type
  * @returns {Object} - Instantiated class based on defined map
*/

const payloadToJWT = <T extends JWTEncodable>(payload: IJWTEncodable, typ: InteractionType): T => {
  const payloadParserMap = {
    [InteractionType.CredentialOffer]: CredentialOffer,
    [InteractionType.CredentialRequest]: CredentialRequest,
    [InteractionType.CredentialResponse]: CredentialResponse,
    [InteractionType.CredentialsReceive]: CredentialsReceive,
  }

  const correspondingClass = payloadParserMap[typ]

  if (!correspondingClass) {
    throw new Error('Interaction type not recognized!')
  }

  return plainToClass<typeof correspondingClass, IJWTEncodable>(correspondingClass, payload)
}<|MERGE_RESOLUTION|>--- conflicted
+++ resolved
@@ -153,16 +153,8 @@
   */
 
   public static decode<T extends JWTEncodable>(jwt: string): JSONWebToken<T> {
-<<<<<<< HEAD
-    const jwtClass = JSONWebToken.fromJSON(decodeToken(jwt))
-    handleValidationStatus((jwtClass.getExpirationTime() - 1 > Date.now()), 'exp')
-=======
     const interactionToken = JSONWebToken.fromJSON(decodeToken(jwt))
-
-    if (interactionToken.getExpirationTime() <= Date.now()) {
-      throw new Error('Token expired')
-    }
->>>>>>> 0ce080e6
+    handleValidationStatus((interactionToken.getExpirationTime() - 1 > Date.now()), 'exp')
 
     return interactionToken as JSONWebToken<T>
   }
