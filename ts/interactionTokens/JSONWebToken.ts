--- conflicted
+++ resolved
@@ -233,27 +233,13 @@
  * @param typ - Interaction type
  * @returns {Object} - Instantiated class based on the payload and the InteractionType typ
  */
-/** @TODO use class transformer's discriminator */
+
 const payloadToJWT = <T extends JWTEncodable>(payload: IJWTEncodable, typ: InteractionType): T => {
-<<<<<<< HEAD
-  const payloadParserMap = {
-    [InteractionType.CredentialsReceive]: CredentialsReceive,
-    [InteractionType.CredentialOffer]: CredentialOffer,
-    [InteractionType.CredentialRequest]: CredentialRequest,
-    [InteractionType.CredentialResponse]: CredentialResponse,
-    [InteractionType.PaymentRequest]: PaymentRequest,
-    [InteractionType.PaymentResponse]: PaymentResponse,
-    // [InteractionType.Authentication]: Authentication
-  }
-
-  const correspondingClass = payloadParserMap[typ]
-=======
   return instantiateInteraction(
     typ,
     c => plainToClass<T, IJWTEncodable>(c, payload)
   )
 }
->>>>>>> 64e7de42
 
 /*
  * @description - Instantiates a specific interaction class based on a key in the received JSON
