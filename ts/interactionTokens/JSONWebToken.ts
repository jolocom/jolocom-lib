--- conflicted
+++ resolved
@@ -229,11 +229,7 @@
     [InteractionType.CredentialOffer]: CredentialOffer,
     [InteractionType.CredentialRequest]: CredentialRequest,
     [InteractionType.CredentialResponse]: CredentialResponse,
-<<<<<<< HEAD
-    //[InteractionType.Authentication]: Authentication 
-=======
-    [InteractionType.CredentialsReceive]: CredentialsReceive
->>>>>>> 3d71b71c
+    // [InteractionType.Authentication]: Authentication 
   }
 
   const correspondingClass = payloadParserMap[typ]
