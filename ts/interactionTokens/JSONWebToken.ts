import { IJWTHeader } from './types'
import base64url from 'base64url'
import { decodeToken } from 'jsontokens'
import { classToPlain, plainToClass, Expose, Transform, Exclude } from 'class-transformer'
import { IJSONWebTokenAttrs, InteractionType } from './types'
import { sha256 } from '../utils/crypto'
import { IDigestable } from '../linkedDataSignature/types'
import { CredentialOffer } from './credentialOffer'
import { CredentialResponse } from './credentialResponse'
import { CredentialRequest } from './credentialRequest'
import { Authentication } from './authentication'
import { CredentialsReceive } from './credentialsReceive'
import { handleValidationStatus } from '../utils/helper'

/* Local interfaces / types to save on typing later */

export type JWTEncodable =
  | CredentialResponse
  | CredentialRequest
  | Authentication
  | CredentialOffer
  | CredentialsReceive

interface IJWTEncodable {
  [key: string]: any
}

interface IPayloadSection<T> {
  iat?: number
  exp?: number
  jti?: string
  iss?: string
  aud?: string
  typ?: InteractionType
  interactionToken?: T
}

interface TransformArgs {
  interactionToken: IJWTEncodable
  typ: InteractionType
  iat: Date
  exp: Date
  jti: string
  iss: string
  aud: string
}

const convertPayload = <T extends JWTEncodable>(args: TransformArgs) => ({
  ...args,
  interactionToken: payloadToJWT<T>(args.interactionToken, args.typ)
})

/* Generic class encoding and decodes various interaction tokens as and from JSON web tokens */

@Exclude()
export class JSONWebToken<T extends JWTEncodable> implements IDigestable {
  /* ES256K stands for ec signatures on secp256k1, de facto standard */
  private _header: IJWTHeader = {
    typ: 'JWT',
    alg: 'ES256K'
  }
  private _signature: string
  private _payload: IPayloadSection<T> = {}

  /*
   * When fromJSON is called, we parse the interaction token section, and instantiate
   * the appropriate interaction token class dynamically based on a key in the parsed json
   */

  @Expose()
  @Transform(value => convertPayload(value), { toClassOnly: true })
  get payload() {
    return this._payload
  }

  set payload(payload: IPayloadSection<T>) {
    this._payload = payload
  }

  @Expose()
  @Transform(value => value || '')
  get signature() {
    return this._signature
  }

  set signature(signature) {
    this._signature = signature
  }

  get issuer() {
    return this.payload.iss
  }

  set issuer(issuer) {
    this.payload.iss = issuer
  }

  get audience() {
    return this.payload.aud
  }

  set audience(audience: string) {
    this.payload.aud = audience
  }

  get issued() {
    return this.payload.iat
  }

  get expires() {
    return this.payload.exp
  }

  get nonce() {
    return this.payload.jti
  }

  set nonce(nonce) {
    this.payload.jti = nonce
  }

  get interactionToken() {
    return this.payload.interactionToken
  }

  set interactionToken(interactionToken) {
    this.payload.interactionToken = interactionToken
  }

  get interactionType() {
    return this.payload.typ
  }

  set interactionType(type) {
    this.payload.typ = type
  }

  @Expose()
  get header() {
    return this._header
  }

  set header(jwtHeader: IJWTHeader) {
    this._header = jwtHeader
  }

  /*
   * @description - Instantiates the class and stores the passed interaction token as a member
   * @param toEncode - An instance of a class encodable as a JWT, e.g. credential request
   * @returns {Object} - A json web token instance
   */

  public static fromJWTEncodable<T extends JWTEncodable>(toEncode: T): JSONWebToken<T> {
    const jwt = new JSONWebToken<T>()
    jwt.interactionToken = toEncode
    return jwt
  }

  /*
   * @description - Populates the token issued and exiry times, expiry defaults to 1 hr
   * @returns {void}
   */

  public setIssueAndExpiryTime() {
    this.payload.iat = Date.now()
    this.payload.exp = this.payload.iat + 3600000
  }

  /*
   * @description - Decodes a base64 encoded JWT and instantiates this class based on content
   * @param jwt - base64 encoded JWT string
   * @returns {Object} - Instance of JSONWebToken class
   */

  public static decode<T extends JWTEncodable>(jwt: string): JSONWebToken<T> {
    const interactionToken = JSONWebToken.fromJSON(decodeToken(jwt))
<<<<<<< HEAD

    if (interactionToken.expires <= Date.now()) {
      throw new Error('Token expired')
    }
=======
    handleValidationStatus((interactionToken.getExpirationTime() > Date.now()), 'exp')
>>>>>>> 6e8b780a

    return interactionToken as JSONWebToken<T>
  }

  /*
   * @description - Encodes the class as a base64 JWT string
   * @returns {string} - base64 encoded JWT
   */

  public encode(): string {
    if (!this.payload || !this.header || !this.signature) {
      throw new Error('The JWT is not complete, header / payload / signature are missing')
    }

    return [
      base64url.encode(JSON.stringify(this.header)),
      base64url.encode(JSON.stringify(this.payload)),
      this.signature
    ].join('.')
  }

  /*
   * @description - Serializes the class and computes the sha256 hash
   * @returns {Buffer} - sha256 hash of the serialized class
   */

  public async digest() {
    const { encode } = base64url
    const toSign = [encode(JSON.stringify(this.header)), encode(JSON.stringify(this.payload))].join('.')
    return sha256(Buffer.from(toSign))
  }

  public toJSON(): IJSONWebTokenAttrs {
    return classToPlain(this) as IJSONWebTokenAttrs
  }

  public static fromJSON<T extends JWTEncodable>(json: IJSONWebTokenAttrs): JSONWebToken<T> {
    return plainToClass<JSONWebToken<T>, IJSONWebTokenAttrs>(JSONWebToken, json)
  }
}

/*
 * @description - Instantiates a specific interaction class based on a key in the received JSON
 * @param payload - Interaction token in JSON form
 * @param typ - Interaction type
 * @returns {Object} - Instantiated class based on defined map
 */

const payloadToJWT = <T extends JWTEncodable>(payload: IJWTEncodable, typ: InteractionType): T => {
  const payloadParserMap = {
    [InteractionType.CredentialOffer]: CredentialOffer,
    [InteractionType.CredentialRequest]: CredentialRequest,
    [InteractionType.CredentialResponse]: CredentialResponse,
    [InteractionType.CredentialsReceive]: CredentialsReceive
  }

  const correspondingClass = payloadParserMap[typ]

  if (!correspondingClass) {
    throw new Error('Interaction type not recognized!')
  }

  return plainToClass<typeof correspondingClass, IJWTEncodable>(correspondingClass, payload)
}<|MERGE_RESOLUTION|>--- conflicted
+++ resolved
@@ -174,14 +174,7 @@
 
   public static decode<T extends JWTEncodable>(jwt: string): JSONWebToken<T> {
     const interactionToken = JSONWebToken.fromJSON(decodeToken(jwt))
-<<<<<<< HEAD
-
-    if (interactionToken.expires <= Date.now()) {
-      throw new Error('Token expired')
-    }
-=======
-    handleValidationStatus((interactionToken.getExpirationTime() > Date.now()), 'exp')
->>>>>>> 6e8b780a
+    handleValidationStatus((interactionToken.expires > Date.now()), 'exp')
 
     return interactionToken as JSONWebToken<T>
   }
