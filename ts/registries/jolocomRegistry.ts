import { IIpfsConnector } from '../ipfs/types'
import { IEthereumConnector } from '../ethereum/types'
import { IdentityWallet } from '../identityWallet/identityWallet'
import { DidDocument } from '../identity/didDocument/didDocument'
import { Identity } from '../identity/identity'
import {
  IRegistryCommitArgs,
  IRegistryStaticCreationArgs,
  IRegistry,
} from './types'
import { jolocomIpfsStorageAgent } from '../ipfs/ipfs'
import { jolocomEthereumResolver } from '../ethereum/ethereum'
import { DidBuilder, publicKeyToJoloDID } from '../utils/crypto'
import {
  IVaultedKeyProvider,
  IKeyDerivationArgs,
} from '../vaultedKeyProvider/types'
import { KeyTypes } from '../vaultedKeyProvider/types'
import { generatePublicProfileServiceSection } from '../identity/didDocument/sections/serviceEndpointsSection'
import { jolocomContractsAdapter } from '../contracts/contractsAdapter'
import { IContractsAdapter, IContractsGateway } from '../contracts/types'
import { jolocomContractsGateway } from '../contracts/contractsGateway'
<<<<<<< HEAD
import {createJolocomResolver, createValidatingResolver, MultiResolver} from '../resolver'
import {DidDocumentResolver} from '../resolver/types'
import {noValidation} from '../validation/validation'
=======
import {
  createJolocomResolver,
  createValidatingIdentityResolver,
  MultiResolver,
} from '../resolver'
import { ValidatingIdentityResolver } from '../resolver/types'
import { noValidation } from '../utils/validation'
>>>>>>> ab758e51

/**
 * @class
 * Jolocom specific Registry. Uses IPFS and Ethereum for anchoring indentities and the resolution mechanism.
 */

export class JolocomRegistry implements IRegistry {
  public ipfsConnector: IIpfsConnector
  public ethereumConnector: IEthereumConnector
  public contractsAdapter: IContractsAdapter
  public contractsGateway: IContractsGateway
  public readonly resolver: ValidatingIdentityResolver
  private readonly didBuilder: DidBuilder

  /**
   * Instantiates a new {@link JolocomRegistry}.
   * @param resolver - instance of a {@link MultiResolver} used by the registry for resolving identities
   * @param didBuilder - custom function to assemble DIDs given a public key, for example {@link publicKeyToJoloDID}
   */

  constructor(resolver: ValidatingIdentityResolver, didBuilder) {
    this.resolver = resolver
    this.didBuilder = didBuilder
  }

  /**
   * Registers a  new Jolocom identity on Ethereum and IPFS and returns an instance of the Identity Wallet class
   * @param vaultedKeyProvider - Instance of Vaulted Provider class storing password encrypted seed.
   * @param decryptionPassword - password used to decrypt seed in vault for key generation
   * @example `const identityWallet = await registry.create(vaultedProvider, 'password')`
   */

  public async create(
    vaultedKeyProvider: IVaultedKeyProvider,
    decryptionPassword: string,
  ): Promise<IdentityWallet> {
    const { jolocomIdentityKey, ethereumKey } = KeyTypes

    const derivationArgs = {
      derivationPath: jolocomIdentityKey,
      encryptionPass: decryptionPassword,
    }

    const publicIdentityKey = vaultedKeyProvider.getPublicKey(derivationArgs)

    const didDocument = await DidDocument.fromPublicKey(publicIdentityKey, this.didBuilder)

    const identity = Identity.fromDidDocument({ didDocument })

    const identityWallet = new IdentityWallet({
      identity,
      vaultedKeyProvider,
      publicKeyMetadata: {
        derivationPath: jolocomIdentityKey,
        keyId: didDocument.publicKey[0].id,
      },
      contractsAdapter: this.contractsAdapter,
      contractsGateway: this.contractsGateway,
    })

    await this.commit({
      identityWallet,
      vaultedKeyProvider,
      keyMetadata: {
        encryptionPass: decryptionPassword,
        derivationPath: ethereumKey,
      },
    })

    return identityWallet
  }

  /**
   * Stores the passed didDocument / public profile on IPFS and updates the mapping in the smart contract.
   * @param commitArgs - Data to be committed and vault to get private keys
   * @param commitArgs.vaultedKeyProvider - Vaulted key store
   * @param commitArgs.keyMetadata - Derivation path and decryption pass
   * @param commitArgs.identityWallet - Wallet containing did document and public profile
   * @deprecated Will be modified in next major release to not require access to the vault
   * @example `await registry.commit({ vaultedKeyProvider, keyMetadata, identityWallet })`
   */

  public async commit(commitArgs: IRegistryCommitArgs) {
    const { identityWallet, keyMetadata, vaultedKeyProvider } = commitArgs

    const didDocument = identityWallet.didDocument
    const publicProfile = identityWallet.identity.publicProfile

    const remote = await this.resolveSafe(didDocument.did)
    const remotePubProf = remote && remote.publicProfile

    try {
      if (publicProfile) {
        const publicProfileHash = await this.ipfsConnector.storeJSON({
          data: publicProfile.toJSON(),
          pin: true,
        })
        const publicProfileSection = generatePublicProfileServiceSection(
          didDocument.did,
          publicProfileHash,
        )
        didDocument.addServiceEndpoint(publicProfileSection)
      }

      if (remotePubProf && !publicProfile) {
        didDocument.resetServiceEndpoints()
      }

      didDocument.hasBeenUpdated()

      await didDocument.sign(
        vaultedKeyProvider,
        {
          derivationPath: KeyTypes.jolocomIdentityKey,
          encryptionPass: keyMetadata.encryptionPass,
        },
        didDocument.publicKey[0].id,
      )

      const ipfsHash = await this.ipfsConnector.storeJSON({
        data: didDocument.toJSON(),
        pin: true,
      })

      const privateEthKey = vaultedKeyProvider.getPrivateKey(keyMetadata)

      await this.ethereumConnector.updateDIDRecord({
        ethereumKey: privateEthKey,
        did: didDocument.did,
        newHash: ipfsHash,
      })
    } catch (error) {
      throw new Error(
        `Error occured while persisting identity data: ${error.message}`,
      )
    }
  }

  /**
   * Resolves a jolocom did and returns an {@link Identity} class instance
   * @param did - The jolocom did to resolve
   * @deprecated - The resolution related methods will eventually be removed from the registry
   *  in favor of the {@link MultiResolver} class
   * @example `const serviceIdentity = await registry.resolve('did:jolo:...')`
   */

  public async resolve(did): Promise<Identity> {
    return this.resolver(did)
  }

  /**
   * Derives the identity public key, fetches the public
   *   profile and did document, and instantiates an identity wallet
   *   with the vault, decryption pass, and and key metadata
   * @param vaultedKeyProvider - Vaulted key store
   * @param derivationArgs - password for the vault and derivation path
   * @example `const wallet = registry.authenticate(vault, { derivationPath: '...', encryptionPass: '...'})`
   */

  public async authenticate(
    vaultedKeyProvider: IVaultedKeyProvider,
    derivationArgs: IKeyDerivationArgs,
  ): Promise<IdentityWallet> {
    const publicIdentityKey = vaultedKeyProvider.getPublicKey(derivationArgs)
    const did = this.didBuilder(publicIdentityKey)
    const identity = await this.resolve(did)

    const publicKeyMetadata = {
      derivationPath: derivationArgs.derivationPath,
      keyId: identity.publicKeySection[0].id,
    }

    return new IdentityWallet({
      vaultedKeyProvider,
      identity,
      publicKeyMetadata,
      contractsGateway: this.contractsGateway,
      contractsAdapter: this.contractsAdapter,
    })
  }

  /**
   * Proxies to this.resolve, but catches error and returns undefined
   * @param did - The jolocom did to resolve
   * @example `const serviceIdentity = await registry.resolveSafe('did:jolo:...')`
   * @internal
   */

  private async resolveSafe(did: string): Promise<Identity> {
    try {
      return await this.resolve(did)
    } catch {
      return
    }
  }
}

/**
 * @TODO Simplify (e.g. rename to createCustomJolocomRegistry), break down into simpler functions.
 * Returns a instance of the Jolocom registry given connector, defaults to Jolocom defined connectors.
 * @param configuration - Connectors required for smart contract, storage, and anchoring interactions
 * @param configuration.ipfsConnector - Instance of class implementing the {@link IIpfsConnector} interface
 * @param configuration.ethereumConnector - Instance of class implementing the {@link IEthereumConnector} interface
 * @param configuration.contracts - Classes for interacting with Smart ContractsAdapter, implementing {@link IContractsGateway} and {@link IContractsAdapter}
 * @example `const registry = createJolocomRegistry()`
 */

export const createJolocomRegistry = (
  configuration: IRegistryStaticCreationArgs = {
    ipfsConnector: jolocomIpfsStorageAgent,
    ethereumConnector: jolocomEthereumResolver,
    contracts: {
      adapter: jolocomContractsAdapter,
      gateway: jolocomContractsGateway,
    },
  },
): JolocomRegistry => {
  const {
    ipfsConnector,
    contracts,
    ethereumConnector,
    didResolver: customResolver,
    didBuilder: customDidBuilder,
  } = configuration

  const didResolver =
    customResolver ||
    createValidatingIdentityResolver(
      createJolocomResolver(ethereumConnector, ipfsConnector),
      noValidation,
      Identity.fromDidDocument,
    )

  const didBuilder = customDidBuilder || publicKeyToJoloDID
  const jolocomRegistry = new JolocomRegistry(didResolver, didBuilder)

  jolocomRegistry.ipfsConnector = ipfsConnector
  jolocomRegistry.ethereumConnector = ethereumConnector
  jolocomRegistry.contractsAdapter = contracts.adapter
  jolocomRegistry.contractsGateway = contracts.gateway

  return jolocomRegistry
}<|MERGE_RESOLUTION|>--- conflicted
+++ resolved
@@ -20,19 +20,13 @@
 import { jolocomContractsAdapter } from '../contracts/contractsAdapter'
 import { IContractsAdapter, IContractsGateway } from '../contracts/types'
 import { jolocomContractsGateway } from '../contracts/contractsGateway'
-<<<<<<< HEAD
-import {createJolocomResolver, createValidatingResolver, MultiResolver} from '../resolver'
-import {DidDocumentResolver} from '../resolver/types'
-import {noValidation} from '../validation/validation'
-=======
 import {
   createJolocomResolver,
   createValidatingIdentityResolver,
   MultiResolver,
 } from '../resolver'
-import { ValidatingIdentityResolver } from '../resolver/types'
-import { noValidation } from '../utils/validation'
->>>>>>> ab758e51
+import { ValidatingIdentityResolver} from '../resolver/types'
+import {noValidation} from '../validation/validation'
 
 /**
  * @class
@@ -231,8 +225,8 @@
 }
 
 /**
+ * Returns a instance of the Jolocom registry given connector, defaults to Jolocom defined connectors.
  * @TODO Simplify (e.g. rename to createCustomJolocomRegistry), break down into simpler functions.
- * Returns a instance of the Jolocom registry given connector, defaults to Jolocom defined connectors.
  * @param configuration - Connectors required for smart contract, storage, and anchoring interactions
  * @param configuration.ipfsConnector - Instance of class implementing the {@link IIpfsConnector} interface
  * @param configuration.ethereumConnector - Instance of class implementing the {@link IEthereumConnector} interface
