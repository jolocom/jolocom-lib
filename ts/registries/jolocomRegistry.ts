import { IIpfsConnector } from '../ipfs/types';
import { IEthereumConnector } from '../ethereum/types';
import { IdentityWallet } from '../identityWallet/identityWallet';
import { privateKeyToPublicKey, privateKeyToDID } from '../utils/crypto'
import { DidDocument } from '../identity/didDocument'
import { IDidDocumentAttrs } from '../identity/didDocument/types';
import {
  IRegistryCommitArgs,
  IRegistryInstanceCreationArgs,
  IRegistryStaticCreationArgs
} from './types'
import { SignedCredential } from '../credentials/signedCredential';

/** Jolocom specific Registry, which uses IPFS
 *  and Ethereum for registering the indentity and the resolution
 *  mechanism.
 */
export class JolocomRegistry {
  public ipfsConnector: IIpfsConnector
  public ethereumConnector: IEthereumConnector

  public static create({ ipfsConnector, ethereumConnector }: IRegistryStaticCreationArgs): JolocomRegistry {
    const jolocomRegistry = new JolocomRegistry()
    jolocomRegistry.ipfsConnector = ipfsConnector
    jolocomRegistry.ethereumConnector = ethereumConnector

    return jolocomRegistry
  }

  public async create(args: IRegistryInstanceCreationArgs): Promise<IdentityWallet> {
    const { privateIdentityKey, privateEthereumKey} = args
    const ddo = new DidDocument().fromPublicKey(privateKeyToPublicKey(privateIdentityKey))
    const identityWallet = IdentityWallet.create({privateIdentityKey: args.privateIdentityKey, identity: ddo})

    await this.commit({wallet: identityWallet, privateEthereumKey})

    return identityWallet
  }

  public async commit({ wallet, privateEthereumKey }: IRegistryCommitArgs): Promise<void> {
<<<<<<< HEAD
    const ddo = wallet.getDidDocument()
    this.unpin(ddo.getDID())

=======
    const ddo = wallet.getIdentity()
>>>>>>> 15bf5612
    let ipfsHash
    try {
      ipfsHash = await this.ipfsConnector.storeJSON({data: ddo, pin: true})
    } catch (error) {
      throw new Error(`Could not save DID record on IPFS. ${error.message}`)
    }

    try {
      return await this.ethereumConnector.updateDIDRecord({
        ethereumKey: privateEthereumKey,
        did: ddo.getDID(),
        newHash: ipfsHash
      })
    } catch (error) {
      throw new Error(`Could not register DID record on Ethereum. ${error.message}`)
    }
  }

  private async unpin(did): Promise<void> {
    try {
      const hash = await this.ethereumConnector.resolveDID(did)
      await this.ipfsConnector.removePinnedHash(hash)
    } catch (err) {
      if (err.message.match('Removing pinned hash')) { throw err }
      return
    }
  }

  public async resolve(did): Promise<Identity> {
    try {
      const hash = await this.ethereumConnector.resolveDID(did)
      const ddo = DidDocument.fromJSON(await this.ipfsConnector.catJSON(hash) as IDidDocumentAttrs)
      const service = ddo.getServiceEndpoints() // implemented?
      const ppEndpoint = service.map((endpoint) => (endpoint.type === 'PublicProfile') && endpoint)

      return new Identity.create({
        didDocument: ddo,
        publicProfile: await this.resolveServiceEndpoint(ppEndpoint)
      })
    } catch (error) {
      throw new Error(`Could not retrieve DID Document. ${error.message}`)
    }
  }

  // TODO: rename to include public profile indication?
  public async resolveServiceEndpoint(endpointSection: IServiceEndpointSectionAttrs): SignedCredential {
    const ipfsHash = endpointSection.type.replace('ipfs://', '')
    const publicProfile =  await this.ipfsConnector.catJSON(ipfsHash) as ISignedCredentialAttrs
    return SignedCredential.fromJSON(publicProfile)
  }

  public async authenticate(privateIdentityKey: Buffer): Promise<IdentityWallet> {
    const did = privateKeyToDID(privateIdentityKey)
<<<<<<< HEAD
    const identity = await this.resolve(did)
=======
    // TODO: change according to return of resolve
    const ddoAttrs = await this.resolve(did)
    const didDocument = DidDocument.fromJSON(ddoAttrs)

    const identityWallet = IdentityWallet.create({privateIdentityKey, identity: didDocument})
>>>>>>> 15bf5612

    return IdentityWallet.create({privateIdentityKey, identity})
  }
}<|MERGE_RESOLUTION|>--- conflicted
+++ resolved
@@ -38,13 +38,9 @@
   }
 
   public async commit({ wallet, privateEthereumKey }: IRegistryCommitArgs): Promise<void> {
-<<<<<<< HEAD
     const ddo = wallet.getDidDocument()
     this.unpin(ddo.getDID())
 
-=======
-    const ddo = wallet.getIdentity()
->>>>>>> 15bf5612
     let ipfsHash
     try {
       ipfsHash = await this.ipfsConnector.storeJSON({data: ddo, pin: true})
@@ -98,15 +94,11 @@
 
   public async authenticate(privateIdentityKey: Buffer): Promise<IdentityWallet> {
     const did = privateKeyToDID(privateIdentityKey)
-<<<<<<< HEAD
-    const identity = await this.resolve(did)
-=======
     // TODO: change according to return of resolve
     const ddoAttrs = await this.resolve(did)
     const didDocument = DidDocument.fromJSON(ddoAttrs)
 
     const identityWallet = IdentityWallet.create({privateIdentityKey, identity: didDocument})
->>>>>>> 15bf5612
 
     return IdentityWallet.create({privateIdentityKey, identity})
   }
