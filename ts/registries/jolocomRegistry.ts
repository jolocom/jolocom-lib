import { IIpfsConnector } from '../ipfs/types'
import { IEthereumConnector } from '../ethereum/types'
import { IdentityWallet } from '../identityWallet/identityWallet'
import { DidDocument } from '../identity/didDocument/didDocument'
import { SignedCredential } from '../credentials/signedCredential/signedCredential'
import { Identity } from '../identity/identity'
import {
  IRegistryCommitArgs,
  IRegistryStaticCreationArgs,
  IRegistry,
} from './types'
import { jolocomIpfsStorageAgent } from '../ipfs/ipfs'
import { jolocomEthereumResolver } from '../ethereum/ethereum'
import { publicKeyToDID } from '../utils/crypto'
import {
  IVaultedKeyProvider,
  IKeyDerivationArgs,
} from '../vaultedKeyProvider/types'
import { KeyTypes } from '../vaultedKeyProvider/types'
import { generatePublicProfileServiceSection } from '../identity/didDocument/sections/serviceEndpointsSection'
import { jolocomContractsAdapter } from '../contracts/contractsAdapter'
import { IContractsAdapter, IContractsGateway } from '../contracts/types'
import { jolocomContractsGateway } from '../contracts/contractsGateway'
import { Resolver } from 'did-resolver'
import { getPublicProfile, getResolver } from 'jolo-did-resolver'
import { ErrorCodes } from '../errors'
import { convertDidDocToIDidDocumentAttrs } from '../utils/resolution'

/**
 * @class
 * Jolocom specific Registry. Uses IPFS and Ethereum for anchoring indentities and the resolution mechanism.
 */

export class JolocomRegistry implements IRegistry {
  public ipfsConnector: IIpfsConnector
  public ethereumConnector: IEthereumConnector
  public contractsAdapter: IContractsAdapter
  public contractsGateway: IContractsGateway
  public resolver: Resolver

  /**
   * Registers a  new Jolocom identity on Ethereum and IPFS and returns an instance of the Identity Wallet class
   * @param vaultedKeyProvider - Instance of Vaulted Provider class storing password encrypted seed.
   * @param decryptionPassword - password used to decrypt seed in vault for key generation
   * @example `const identityWallet = await registry.create(vaultedProvider, 'password')`
   */

  public async create(
    vaultedKeyProvider: IVaultedKeyProvider,
    decryptionPassword: string,
  ): Promise<IdentityWallet> {
    const { jolocomIdentityKey, ethereumKey } = KeyTypes

    const derivationArgs = {
      derivationPath: jolocomIdentityKey,
      encryptionPass: decryptionPassword,
    }

    const publicIdentityKey = vaultedKeyProvider.getPublicKey(derivationArgs)

<<<<<<< HEAD
    const didDocument = DidDocument.fromPublicKey(publicIdentityKey)
    const didDocumentSignature = await vaultedKeyProvider.signDigestable(
      derivationArgs,
      didDocument,
    )
=======
    const didDocument = await DidDocument.fromPublicKey(publicIdentityKey)
>>>>>>> 444efd01

    const identity = Identity.fromDidDocument({ didDocument })

    const identityWallet = new IdentityWallet({
      identity,
      vaultedKeyProvider,
      publicKeyMetadata: {
        derivationPath: jolocomIdentityKey,
        keyId: didDocument.publicKey[0].id,
      },
      contractsAdapter: this.contractsAdapter,
      contractsGateway: this.contractsGateway,
    })

    await this.commit({
      identityWallet,
      vaultedKeyProvider,
      keyMetadata: {
        encryptionPass: decryptionPassword,
        derivationPath: ethereumKey,
      },
    })

    return identityWallet
  }

  /**
   * Stores the passed didDocument / public profile on IPFS and updates the mapping in the smart contract.
   * @param commitArgs - Data to be committed and vault to get private keys
   * @param commitArgs.vaultedKeyProvider - Vaulted key store
   * @param commitArgs.keyMetadata - Derivation path and decryption pass
   * @param commitArgs.identityWallet - Wallet containing did document and public profile
   * @deprecated Will be modified in next major release to not require access to the vault
   * @example `await registry.commit({ vaultedKeyProvider, keyMetadata, identityWallet })`
   */

  public async commit(commitArgs: IRegistryCommitArgs) {
    const { identityWallet, keyMetadata, vaultedKeyProvider } = commitArgs

    const didDocument = identityWallet.didDocument
    const publicProfile = identityWallet.identity.publicProfile

    const remote = await this.resolveSafe(didDocument.did)
    const remotePubProf = remote && remote.publicProfile

    try {
      if (publicProfile) {
        const publicProfileHash = await this.ipfsConnector.storeJSON({
          data: publicProfile.toJSON(),
          pin: true,
        })
        const publicProfileSection = generatePublicProfileServiceSection(
          didDocument.did,
          publicProfileHash,
        )
        didDocument.addServiceEndpoint(publicProfileSection)
      }

      if (remotePubProf && !publicProfile) {
        didDocument.resetServiceEndpoints()
      }

      didDocument.hasBeenUpdated()

      await didDocument.sign(
        vaultedKeyProvider,
        {
          derivationPath: KeyTypes.jolocomIdentityKey,
          encryptionPass: keyMetadata.encryptionPass,
        },
        didDocument.publicKey[0].id,
      )

      const ipfsHash = await this.ipfsConnector.storeJSON({
        data: didDocument.toJSON(),
        pin: true,
      })

      const privateEthKey = vaultedKeyProvider.getPrivateKey(keyMetadata)

      await this.ethereumConnector.updateDIDRecord({
        ethereumKey: privateEthKey,
        did: didDocument.did,
        newHash: ipfsHash,
      })
    } catch (error) {
      throw new Error(ErrorCodes.RegistryCommitFailed)
    }
  }

  /**
   * Resolves a jolocom did and returns an {@link Identity} class instance
   * @param did - The jolocom did to resolve
   * @example `const serviceIdentity = await registry.resolve('did:jolo:...')`
   */

  public async resolve(did: string): Promise<Identity> {
    const jsonDidDoc = await this.resolver.resolve(did)
      .catch(() => {
        throw new Error(ErrorCodes.RegistryDIDNotAnchored)
<<<<<<< HEAD
      })

    try {
      const didDocument = DidDocument.fromJSON(convertDidDocToIDidDocumentAttrs(jsonDidDoc))
      const publicProfileJson = await getPublicProfile(jsonDidDoc)
=======
      }
      const didDocument = DidDocument.fromJSON(
        (await this.ipfsConnector.catJSON(ddoHash)) as IDidDocumentAttrs,
      )

      const publicProfileSection = didDocument.service.find(
        endpoint => endpoint.type === 'JolocomPublicProfile',
      )
      const publicProfile =
        publicProfileSection &&
        (await this.fetchPublicProfile(publicProfileSection.serviceEndpoint))
>>>>>>> 444efd01

      return Identity.fromDidDocument({
        didDocument,
        publicProfile: publicProfileJson && SignedCredential.fromJSON(publicProfileJson)
      })
    } catch (error) {
      throw new Error(ErrorCodes.RegistryResolveFailed)
    }
  }

  /**
   * Derives the identity public key, fetches the public
   *   profile and did document, and instantiates an identity wallet
   *   with the vault, decryption pass, and and key metadata
   * @param vaultedKeyProvider - Vaulted key store
   * @param derivationArgs - password for the vault and derivation path
   * @param did - [optional] DID that should be resolved. If not provided the DID will be generated based on the public key
   * @example `const wallet = registry.authenticate(vault, { derivationPath: '...', encryptionPass: '...'})`
   */

  public async authenticate(
    vaultedKeyProvider: IVaultedKeyProvider,
    derivationArgs: IKeyDerivationArgs,
    did?: string,
  ): Promise<IdentityWallet> {
    const publicIdentityKey = vaultedKeyProvider.getPublicKey(derivationArgs)
    did = did ? did : publicKeyToDID(publicIdentityKey)
    const identity = await this.resolve(did)

    const publicKeyMetadata = {
      derivationPath: derivationArgs.derivationPath,
      keyId: identity.publicKeySection[0].id,
    }

    return new IdentityWallet({
      vaultedKeyProvider,
      identity,
      publicKeyMetadata,
      contractsGateway: this.contractsGateway,
      contractsAdapter: this.contractsAdapter,
    })
  }

  /**
   * Proxies to this.resolve, but catches error and returns undefined
   * @param did - The jolocom did to resolve
   * @example `const serviceIdentity = await registry.resolveSafe('did:jolo:...')`
   * @internal
   */

  private async resolveSafe(did: string): Promise<Identity> {
    try {
      return await this.resolve(did)
    } catch {
      return
    }
  }
}

/**
 * Returns a instance of the Jolocom registry given connector, defaults to Jolocom defined connectors.
 * @param configuration - Connectors required for smart contract, storage, and anchoring interactions
 * @param configuration.ipfsConnector - Instance of class implementing the {@link IIpfsConnector} interface
 * @param configuration.ethereumConnector - Instance of class implementing the {@link IEthereumConnector} interface
 * @param configuration.contracts - Classes for interacting with Smart ContractsAdapter, implementing {@link IContractsGateway} and {@link IContractsAdapter}
 * @example `const registry = createJolocomRegistry()`
 */

export const createJolocomRegistry = (
  configuration: IRegistryStaticCreationArgs = {
    ipfsConnector: jolocomIpfsStorageAgent,
    ethereumConnector: jolocomEthereumResolver,
    contracts: {
      adapter: jolocomContractsAdapter,
      gateway: jolocomContractsGateway,
    },
  },
): JolocomRegistry => {
  const { ipfsConnector, contracts, ethereumConnector } = configuration
  const jolocomRegistry = new JolocomRegistry()

  jolocomRegistry.ipfsConnector = ipfsConnector
  jolocomRegistry.ethereumConnector = ethereumConnector
  jolocomRegistry.contractsAdapter = contracts.adapter
  jolocomRegistry.contractsGateway = contracts.gateway
  jolocomRegistry.resolver = jolocomResolver()

  return jolocomRegistry
}

export const jolocomResolver = (additionalResolver = {}): Resolver => {
  const jolo = getResolver()
  // TODO Do we overwrite or not?
  return new Resolver({ ...jolo, ...additionalResolver })
}<|MERGE_RESOLUTION|>--- conflicted
+++ resolved
@@ -58,15 +58,7 @@
 
     const publicIdentityKey = vaultedKeyProvider.getPublicKey(derivationArgs)
 
-<<<<<<< HEAD
-    const didDocument = DidDocument.fromPublicKey(publicIdentityKey)
-    const didDocumentSignature = await vaultedKeyProvider.signDigestable(
-      derivationArgs,
-      didDocument,
-    )
-=======
     const didDocument = await DidDocument.fromPublicKey(publicIdentityKey)
->>>>>>> 444efd01
 
     const identity = Identity.fromDidDocument({ didDocument })
 
@@ -167,29 +159,16 @@
     const jsonDidDoc = await this.resolver.resolve(did)
       .catch(() => {
         throw new Error(ErrorCodes.RegistryDIDNotAnchored)
-<<<<<<< HEAD
       })
 
     try {
       const didDocument = DidDocument.fromJSON(convertDidDocToIDidDocumentAttrs(jsonDidDoc))
       const publicProfileJson = await getPublicProfile(jsonDidDoc)
-=======
-      }
-      const didDocument = DidDocument.fromJSON(
-        (await this.ipfsConnector.catJSON(ddoHash)) as IDidDocumentAttrs,
-      )
-
-      const publicProfileSection = didDocument.service.find(
-        endpoint => endpoint.type === 'JolocomPublicProfile',
-      )
-      const publicProfile =
-        publicProfileSection &&
-        (await this.fetchPublicProfile(publicProfileSection.serviceEndpoint))
->>>>>>> 444efd01
 
       return Identity.fromDidDocument({
         didDocument,
-        publicProfile: publicProfileJson && SignedCredential.fromJSON(publicProfileJson)
+        publicProfile: publicProfileJson &&
+          SignedCredential.fromJSON(publicProfileJson)
       })
     } catch (error) {
       throw new Error(ErrorCodes.RegistryResolveFailed)
