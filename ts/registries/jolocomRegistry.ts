import { IIpfsConnector } from '../ipfs/types'
import { IEthereumConnector } from '../ethereum/types'
import { IdentityWallet } from '../identityWallet/identityWallet'
import { DidDocument } from '../identity/didDocument/didDocument'
<<<<<<< HEAD
=======
import { PublicKeySection } from '../identity/didDocument/sections'
import { IDidDocumentAttrs } from '../identity/didDocument/types'
>>>>>>> 26c1b26d
import { SignedCredential } from '../credentials/signedCredential/signedCredential'
import { Identity } from '../identity/identity'
import {
  IRegistryCommitArgs,
  IRegistryStaticCreationArgs,
  IRegistry,
} from './types'
import { jolocomIpfsStorageAgent } from '../ipfs/ipfs'
import { jolocomEthereumResolver } from '../ethereum/ethereum'
import { publicKeyToDID } from '../utils/crypto'
import {
  IVaultedKeyProvider,
  IKeyDerivationArgs,
} from '../vaultedKeyProvider/types'
import { KeyTypes, SchemeTypes } from '../vaultedKeyProvider/types'
import { generatePublicProfileServiceSection } from '../identity/didDocument/sections/serviceEndpointsSection'
import { jolocomContractsAdapter } from '../contracts/contractsAdapter'
import { IContractsAdapter, IContractsGateway } from '../contracts/types'
import { jolocomContractsGateway } from '../contracts/contractsGateway'
import { Resolver } from 'did-resolver'
import { getPublicProfile, getResolver } from 'jolo-did-resolver'
import { ErrorCodes } from '../errors'
import { convertDidDocToIDidDocumentAttrs } from '../utils/resolution'
import { SoftwareKeyProvider } from '../vaultedKeyProvider/softwareProvider'
import { digestJsonLd } from '../linkedData'
import { getIssuerPublicKey } from '../utils/helper'

/**
 * @class
 * Jolocom specific Registry. Uses IPFS and Ethereum for anchoring indentities and the resolution mechanism.
 */

export class JolocomRegistry implements IRegistry {
  public ipfsConnector: IIpfsConnector
  public ethereumConnector: IEthereumConnector
  public contractsAdapter: IContractsAdapter
  public contractsGateway: IContractsGateway
  public resolver: Resolver

  /**
   * Registers a  new Jolocom identity on Ethereum and IPFS and returns an instance of the Identity Wallet class
   * @param vaultedKeyProvider - Instance of Vaulted Provider class storing password encrypted seed.
   * @param decryptionPassword - password used to decrypt seed in vault for key generation
   * @example `const identityWallet = await registry.create(vaultedProvider, 'password')`
   */

  public async create(
    vaultedKeyProvider: IVaultedKeyProvider,
    decryptionPassword: string,
  ): Promise<IdentityWallet> {
    const { jolocomIdentityKey, ethereumKey } = KeyTypes

    const derivationArgs = {
      derivationPath: jolocomIdentityKey,
      encryptionPass: decryptionPassword,
    }

    const publicIdentityKey = vaultedKeyProvider.getPublicKey(derivationArgs)
    const didDocument = await DidDocument.fromPublicKey(publicIdentityKey)
<<<<<<< HEAD
=======

    didDocument.addPublicKeySection(
      PublicKeySection.fromX25519(
        vaultedKeyProvider.getPublicKey(derivationArgs, SchemeTypes.x25519),
        `${didDocument.did}#enc-1`,
        didDocument.did,
      ),
    )

    const didDocumentSignature = await vaultedKeyProvider.signDigestable(
      derivationArgs,
      didDocument,
    )

    didDocument.signature = didDocumentSignature.toString('hex')
>>>>>>> 26c1b26d
    const identity = Identity.fromDidDocument({ didDocument })

    const identityWallet = new IdentityWallet({
      identity,
      vaultedKeyProvider,
      publicKeyMetadata: {
        derivationPath: jolocomIdentityKey,
        keyId: didDocument.publicKey[0].id,
      },
      contractsAdapter: this.contractsAdapter,
      contractsGateway: this.contractsGateway,
    })

    await this.commit({
      identityWallet,
      vaultedKeyProvider,
      keyMetadata: {
        encryptionPass: decryptionPassword,
        derivationPath: ethereumKey,
      },
    })

    return identityWallet
  }

  /**
   * Stores the passed didDocument / public profile on IPFS and updates the mapping in the smart contract.
   * @param commitArgs - Data to be committed and vault to get private keys
   * @param commitArgs.vaultedKeyProvider - Vaulted key store
   * @param commitArgs.keyMetadata - Derivation path and decryption pass
   * @param commitArgs.identityWallet - Wallet containing did document and public profile
   * @deprecated Will be modified in next major release to not require access to the vault
   * @example `await registry.commit({ vaultedKeyProvider, keyMetadata, identityWallet })`
   */

  public async commit(commitArgs: IRegistryCommitArgs) {
    const { identityWallet, keyMetadata, vaultedKeyProvider } = commitArgs

    const didDocument = identityWallet.didDocument
    const publicProfile = identityWallet.identity.publicProfile

    const remote = await this.resolveSafe(didDocument.did)
    const remotePubProf = remote && remote.publicProfile

    try {
      if (publicProfile) {
        const publicProfileHash = await this.ipfsConnector.storeJSON({
          data: publicProfile.toJSON(),
          pin: true,
        })
        const publicProfileSection = generatePublicProfileServiceSection(
          didDocument.did,
          publicProfileHash,
        )
        didDocument.addServiceEndpoint(publicProfileSection)
      }

      if (remotePubProf && !publicProfile) {
        didDocument.resetServiceEndpoints()
      }

      didDocument.hasBeenUpdated()

      await didDocument.sign(
        vaultedKeyProvider,
        {
          derivationPath: KeyTypes.jolocomIdentityKey,
          encryptionPass: keyMetadata.encryptionPass,
        },
        didDocument.publicKey[0].id,
      )

      const ipfsHash = await this.ipfsConnector.storeJSON({
        data: didDocument.toJSON(),
        pin: true,
      })

      const privateEthKey = vaultedKeyProvider.getPrivateKey(keyMetadata)

      await this.ethereumConnector.updateDIDRecord({
        ethereumKey: privateEthKey,
        did: didDocument.did,
        newHash: ipfsHash,
      })
    } catch (error) {
      throw new Error(ErrorCodes.RegistryCommitFailed)
    }
  }

  /**
   * Resolves a jolocom did and returns an {@link Identity} class instance
   * @param did - The jolocom did to resolve
   * @example `const serviceIdentity = await registry.resolve('did:jolo:...')`
   */

  public async resolve(did: string): Promise<Identity> {
    const jsonDidDoc = await this.resolver.resolve(did)
      .catch(() => {
        throw new Error(ErrorCodes.RegistryDIDNotAnchored)
      })

    try {
      const didDocument = DidDocument.fromJSON(
        convertDidDocToIDidDocumentAttrs(jsonDidDoc)
      )

      const signatureValid = SoftwareKeyProvider.verify(
        //@ts-ignore
        await digestJsonLd(jsonDidDoc, jsonDidDoc['@context']),
        getIssuerPublicKey(didDocument.signer.keyId, didDocument),
        Buffer.from(didDocument.proof.signature, 'hex')
      )

      if (!signatureValid) {
        throw new Error(ErrorCodes.InvalidSignature)
      }

      const publicProfileJson = await getPublicProfile(jsonDidDoc)

      return Identity.fromDidDocument({
        didDocument,
        publicProfile: publicProfileJson &&
          SignedCredential.fromJSON(publicProfileJson)
      })
    } catch (error) {
      throw new Error(ErrorCodes.RegistryResolveFailed)
    }
  }

  /**
   * Derives the identity public key, fetches the public
   *   profile and did document, and instantiates an identity wallet
   *   with the vault, decryption pass, and and key metadata
   * @param vaultedKeyProvider - Vaulted key store
   * @param derivationArgs - password for the vault and derivation path
   * @param did - [optional] DID that should be resolved. If not provided the DID will be generated based on the public key
   * @example `const wallet = registry.authenticate(vault, { derivationPath: '...', encryptionPass: '...'})`
   */

  public async authenticate(
    vaultedKeyProvider: IVaultedKeyProvider,
    derivationArgs: IKeyDerivationArgs,
    did?: string,
  ): Promise<IdentityWallet> {
    const publicIdentityKey = vaultedKeyProvider.getPublicKey(derivationArgs)
    did = did ? did : publicKeyToDID(publicIdentityKey)
    const identity = await this.resolve(did)

    const publicKeyMetadata = {
      derivationPath: derivationArgs.derivationPath,
      keyId: identity.publicKeySection[0].id,
    }

    return new IdentityWallet({
      vaultedKeyProvider,
      identity,
      publicKeyMetadata,
      contractsGateway: this.contractsGateway,
      contractsAdapter: this.contractsAdapter,
    })
  }

  /**
   * Proxies to this.resolve, but catches error and returns undefined
   * @param did - The jolocom did to resolve
   * @example `const serviceIdentity = await registry.resolveSafe('did:jolo:...')`
   * @internal
   */

  private async resolveSafe(did: string): Promise<Identity> {
    try {
      return await this.resolve(did)
    } catch {
      return
    }
  }
}

/**
 * Returns a instance of the Jolocom registry given connector, defaults to Jolocom defined connectors.
 * @param configuration - Connectors required for smart contract, storage, and anchoring interactions
 * @param configuration.ipfsConnector - Instance of class implementing the {@link IIpfsConnector} interface
 * @param configuration.ethereumConnector - Instance of class implementing the {@link IEthereumConnector} interface
 * @param configuration.contracts - Classes for interacting with Smart ContractsAdapter, implementing {@link IContractsGateway} and {@link IContractsAdapter}
 * @example `const registry = createJolocomRegistry()`
 */

export const createJolocomRegistry = (
  configuration: IRegistryStaticCreationArgs = {
    ipfsConnector: jolocomIpfsStorageAgent,
    ethereumConnector: jolocomEthereumResolver,
    contracts: {
      adapter: jolocomContractsAdapter,
      gateway: jolocomContractsGateway,
    },
  },
): JolocomRegistry => {
  const { ipfsConnector, contracts, ethereumConnector } = configuration
  const jolocomRegistry = new JolocomRegistry()

  jolocomRegistry.ipfsConnector = ipfsConnector
  jolocomRegistry.ethereumConnector = ethereumConnector
  jolocomRegistry.contractsAdapter = contracts.adapter
  jolocomRegistry.contractsGateway = contracts.gateway
  jolocomRegistry.resolver = jolocomResolver()

  return jolocomRegistry
}

export const jolocomResolver = (additionalResolver = {}): Resolver => {
  const jolo = getResolver()
  // TODO Do we overwrite or not?
  return new Resolver({ ...jolo, ...additionalResolver })
}<|MERGE_RESOLUTION|>--- conflicted
+++ resolved
@@ -2,11 +2,7 @@
 import { IEthereumConnector } from '../ethereum/types'
 import { IdentityWallet } from '../identityWallet/identityWallet'
 import { DidDocument } from '../identity/didDocument/didDocument'
-<<<<<<< HEAD
-=======
 import { PublicKeySection } from '../identity/didDocument/sections'
-import { IDidDocumentAttrs } from '../identity/didDocument/types'
->>>>>>> 26c1b26d
 import { SignedCredential } from '../credentials/signedCredential/signedCredential'
 import { Identity } from '../identity/identity'
 import {
@@ -66,8 +62,6 @@
 
     const publicIdentityKey = vaultedKeyProvider.getPublicKey(derivationArgs)
     const didDocument = await DidDocument.fromPublicKey(publicIdentityKey)
-<<<<<<< HEAD
-=======
 
     didDocument.addPublicKeySection(
       PublicKeySection.fromX25519(
@@ -83,7 +77,6 @@
     )
 
     didDocument.signature = didDocumentSignature.toString('hex')
->>>>>>> 26c1b26d
     const identity = Identity.fromDidDocument({ didDocument })
 
     const identityWallet = new IdentityWallet({
