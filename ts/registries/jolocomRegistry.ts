import { IIpfsConnector } from '../ipfs/types'
import { IEthereumConnector } from '../ethereum/types'
import { IdentityWallet } from '../identityWallet/identityWallet'
import { DidDocument } from '../identity/didDocument/didDocument'
import { SignedCredential } from '../credentials/signedCredential/signedCredential'
import { ISignedCredentialAttrs } from '../credentials/signedCredential/types'
import { Identity } from '../identity/identity'
import {
  IRegistryCommitArgs,
  IRegistryStaticCreationArgs,
  IRegistry,
} from './types'
import { jolocomIpfsStorageAgent } from '../ipfs/ipfs'
import { jolocomEthereumResolver } from '../ethereum/ethereum'
import { DidBuilder, publicKeyToJoloDID } from '../utils/crypto'
import {
  IVaultedKeyProvider,
  IKeyDerivationArgs,
} from '../vaultedKeyProvider/types'
import { KeyTypes } from '../vaultedKeyProvider/types'
import { generatePublicProfileServiceSection } from '../identity/didDocument/sections/serviceEndpointsSection'
import { jolocomContractsAdapter } from '../contracts/contractsAdapter'
import { IContractsAdapter, IContractsGateway } from '../contracts/types'
import { jolocomContractsGateway } from '../contracts/contractsGateway'
import {createJolocomResolver, createValidatingResolver, MultiResolver, validatingJolocomResolver} from '../resolver'
import {DidDocumentResolver} from '../resolver/types'
import {noValidation} from '../utils/validation'

/**
 * @class
 * Jolocom specific Registry. Uses IPFS and Ethereum for anchoring indentities and the resolution mechanism.
 */

export class JolocomRegistry implements IRegistry {
  public ipfsConnector: IIpfsConnector
  public ethereumConnector: IEthereumConnector
  public contractsAdapter: IContractsAdapter
  public contractsGateway: IContractsGateway
  public readonly resolver: DidDocumentResolver
  private readonly didBuilder: DidBuilder

  /**
   * Instantiates a new {@link JolocomRegistry}.
   * @param resolver - instance of a {@link MultiResolver} used by the registry for resolving identities
   * @param didBuilder - custom function to assemble DIDs given a public key, for example {@link publicKeyToJoloDID}
   */

  constructor(resolver: DidDocumentResolver, didBuilder) {
    this.resolver = resolver
    this.didBuilder = didBuilder
  }

  /**
   * Registers a  new Jolocom identity on Ethereum and IPFS and returns an instance of the Identity Wallet class
   * @param vaultedKeyProvider - Instance of Vaulted Provider class storing password encrypted seed.
   * @param decryptionPassword - password used to decrypt seed in vault for key generation
   * @example `const identityWallet = await registry.create(vaultedProvider, 'password')`
   */

  public async create(
    vaultedKeyProvider: IVaultedKeyProvider,
    decryptionPassword: string,
  ): Promise<IdentityWallet> {
    const { jolocomIdentityKey, ethereumKey } = KeyTypes

    const derivationArgs = {
      derivationPath: jolocomIdentityKey,
      encryptionPass: decryptionPassword,
    }

    const publicIdentityKey = vaultedKeyProvider.getPublicKey(derivationArgs)

<<<<<<< HEAD
    const didDocument = await DidDocument.fromPublicKey(
      publicIdentityKey,
      this.didBuilder,
    )

    const didDocumentSignature = await vaultedKeyProvider.signDigestable(
      derivationArgs,
      didDocument,
    )
=======
    const didDocument = await DidDocument.fromPublicKey(publicIdentityKey)
>>>>>>> e93bc4a4

    const identity = Identity.fromDidDocument({ didDocument })

    const identityWallet = new IdentityWallet({
      identity,
      vaultedKeyProvider,
      publicKeyMetadata: {
        derivationPath: jolocomIdentityKey,
        keyId: didDocument.publicKey[0].id,
      },
      contractsAdapter: this.contractsAdapter,
      contractsGateway: this.contractsGateway,
    })

    await this.commit({
      identityWallet,
      vaultedKeyProvider,
      keyMetadata: {
        encryptionPass: decryptionPassword,
        derivationPath: ethereumKey,
      },
    })

    return identityWallet
  }

  /**
   * Stores the passed didDocument / public profile on IPFS and updates the mapping in the smart contract.
   * @param commitArgs - Data to be committed and vault to get private keys
   * @param commitArgs.vaultedKeyProvider - Vaulted key store
   * @param commitArgs.keyMetadata - Derivation path and decryption pass
   * @param commitArgs.identityWallet - Wallet containing did document and public profile
   * @deprecated Will be modified in next major release to not require access to the vault
   * @example `await registry.commit({ vaultedKeyProvider, keyMetadata, identityWallet })`
   */

  public async commit(commitArgs: IRegistryCommitArgs) {
    const { identityWallet, keyMetadata, vaultedKeyProvider } = commitArgs

    const didDocument = identityWallet.didDocument
    const publicProfile = identityWallet.identity.publicProfile

    const remote = await this.resolveSafe(didDocument.did)
    const remotePubProf = remote && remote.publicProfile

    try {
      if (publicProfile) {
        const publicProfileHash = await this.ipfsConnector.storeJSON({
          data: publicProfile.toJSON(),
          pin: true,
        })
        const publicProfileSection = generatePublicProfileServiceSection(
          didDocument.did,
          publicProfileHash,
        )
        didDocument.addServiceEndpoint(publicProfileSection)
      }

      if (remotePubProf && !publicProfile) {
        didDocument.resetServiceEndpoints()
      }

      didDocument.hasBeenUpdated()

      await didDocument.sign(
        vaultedKeyProvider,
        {
          derivationPath: KeyTypes.jolocomIdentityKey,
          encryptionPass: keyMetadata.encryptionPass,
        },
        didDocument.publicKey[0].id,
      )

      const ipfsHash = await this.ipfsConnector.storeJSON({
        data: didDocument.toJSON(),
        pin: true,
      })

      const privateEthKey = vaultedKeyProvider.getPrivateKey(keyMetadata)

      await this.ethereumConnector.updateDIDRecord({
        ethereumKey: privateEthKey,
        did: didDocument.did,
        newHash: ipfsHash,
      })
    } catch (error) {
      throw new Error(
        `Error occured while persisting identity data: ${error.message}`,
      )
    }
  }

  /**
   * Resolves a jolocom did and returns an {@link Identity} class instance
   * @param did - The jolocom did to resolve
   * @deprecated - The resolution related methods will eventually be removed from the registry
   *  in favor of the {@link MultiResolver} class
   * @example `const serviceIdentity = await registry.resolve('did:jolo:...')`
   */

  public async resolve(did): Promise<Identity> {
    try {
<<<<<<< HEAD
      const didDocumentJson = await this.resolver(did)

      const didDocument = DidDocument.fromJSON(didDocumentJson)
=======
      const ddoHash = await this.ethereumConnector.resolveDID(did)

      if (!ddoHash) {
        throw new Error('No record for DID found.')
      }
      const didDocument = DidDocument.fromJSON(
        (await this.ipfsConnector.catJSON(ddoHash)) as IDidDocumentAttrs,
      )
>>>>>>> e93bc4a4

      const publicProfileSection = didDocument.service.find(
        endpoint => endpoint.type === 'JolocomPublicProfile',
      )
      const publicProfile =
        publicProfileSection &&
        (await this.fetchPublicProfile(publicProfileSection.serviceEndpoint))

      return Identity.fromDidDocument({
        didDocument,
        publicProfile,
      })
    } catch (error) {
      throw new Error(`Could not retrieve DID Document. ${error.message}`)
    }
  }

  /**
   * Derives the identity public key, fetches the public
   *   profile and did document, and instantiates an identity wallet
   *   with the vault, decryption pass, and and key metadata
   * @param vaultedKeyProvider - Vaulted key store
   * @param derivationArgs - password for the vault and derivation path
   * @example `const wallet = registry.authenticate(vault, { derivationPath: '...', encryptionPass: '...'})`
   */

  public async authenticate(
    vaultedKeyProvider: IVaultedKeyProvider,
    derivationArgs: IKeyDerivationArgs,
  ): Promise<IdentityWallet> {
    const publicIdentityKey = vaultedKeyProvider.getPublicKey(derivationArgs)
    const did = this.didBuilder(publicIdentityKey)
    const identity = await this.resolve(did)

    const publicKeyMetadata = {
      derivationPath: derivationArgs.derivationPath,
      keyId: identity.publicKeySection[0].id,
    }

    return new IdentityWallet({
      vaultedKeyProvider,
      identity,
      publicKeyMetadata,
      contractsGateway: this.contractsGateway,
      contractsAdapter: this.contractsAdapter,
    })
  }

  /**
   * Fetches the public profile signed credential form ipfs
   * @param entry - IPFS hash of public profile credential
   * @example `const pubProf = await registry.fetchPublicProfile('ipfs://Qm...')`
   * @internal
   */

  public async fetchPublicProfile(entry: string): Promise<SignedCredential> {
    const hash = entry.replace('ipfs://', '')
    const publicProfile = (await this.ipfsConnector.catJSON(
      hash,
    )) as ISignedCredentialAttrs

    return SignedCredential.fromJSON(publicProfile)
  }

  /**
   * Proxies to this.resolve, but catches error and returns undefined
   * @param did - The jolocom did to resolve
   * @example `const serviceIdentity = await registry.resolveSafe('did:jolo:...')`
   * @internal
   */

  private async resolveSafe(did: string): Promise<Identity> {
    try {
      return await this.resolve(did)
    } catch {
      return
    }
  }
}

/**
 * Returns a instance of the Jolocom registry given connector, defaults to Jolocom defined connectors.
 * @TODO Simplify (e.g. rename to createCustomJolocomRegistry), break down into simpler functions.
 * @param configuration - Connectors required for smart contract, storage, and anchoring interactions
 * @param configuration.ipfsConnector - Instance of class implementing the {@link IIpfsConnector} interface
 * @param configuration.ethereumConnector - Instance of class implementing the {@link IEthereumConnector} interface
 * @param configuration.contracts - Classes for interacting with Smart ContractsAdapter, implementing {@link IContractsGateway} and {@link IContractsAdapter}
 * @example `const registry = createJolocomRegistry()`
 */

export const createJolocomRegistry = (
  configuration: IRegistryStaticCreationArgs = {
    ipfsConnector: jolocomIpfsStorageAgent,
    ethereumConnector: jolocomEthereumResolver,
    contracts: {
      adapter: jolocomContractsAdapter,
      gateway: jolocomContractsGateway,
    },
  },
): JolocomRegistry => {
  const {
    ipfsConnector,
    contracts,
    ethereumConnector,
    didResolver: customResolver,
    didBuilder: customDidBuilder
  } = configuration

  const didResolver =
    customResolver ||
    createValidatingResolver(
      createJolocomResolver(ethereumConnector, ipfsConnector),
      noValidation,
    )

  const didBuilder = customDidBuilder || publicKeyToJoloDID
  const jolocomRegistry = new JolocomRegistry(didResolver, didBuilder)

  jolocomRegistry.ipfsConnector = ipfsConnector
  jolocomRegistry.ethereumConnector = ethereumConnector
  jolocomRegistry.contractsAdapter = contracts.adapter
  jolocomRegistry.contractsGateway = contracts.gateway

  return jolocomRegistry
}<|MERGE_RESOLUTION|>--- conflicted
+++ resolved
@@ -22,9 +22,10 @@
 import { jolocomContractsAdapter } from '../contracts/contractsAdapter'
 import { IContractsAdapter, IContractsGateway } from '../contracts/types'
 import { jolocomContractsGateway } from '../contracts/contractsGateway'
-import {createJolocomResolver, createValidatingResolver, MultiResolver, validatingJolocomResolver} from '../resolver'
+import {createJolocomResolver, MultiResolver} from '../resolver'
 import {DidDocumentResolver} from '../resolver/types'
-import {noValidation} from '../utils/validation'
+import {createValidatingResolver} from '../../js/resolver'
+import {noValidation} from '../validation/validation'
 
 /**
  * @class
@@ -70,19 +71,7 @@
 
     const publicIdentityKey = vaultedKeyProvider.getPublicKey(derivationArgs)
 
-<<<<<<< HEAD
-    const didDocument = await DidDocument.fromPublicKey(
-      publicIdentityKey,
-      this.didBuilder,
-    )
-
-    const didDocumentSignature = await vaultedKeyProvider.signDigestable(
-      derivationArgs,
-      didDocument,
-    )
-=======
     const didDocument = await DidDocument.fromPublicKey(publicIdentityKey)
->>>>>>> e93bc4a4
 
     const identity = Identity.fromDidDocument({ didDocument })
 
@@ -185,24 +174,14 @@
 
   public async resolve(did): Promise<Identity> {
     try {
-<<<<<<< HEAD
       const didDocumentJson = await this.resolver(did)
 
       const didDocument = DidDocument.fromJSON(didDocumentJson)
-=======
-      const ddoHash = await this.ethereumConnector.resolveDID(did)
-
-      if (!ddoHash) {
-        throw new Error('No record for DID found.')
-      }
-      const didDocument = DidDocument.fromJSON(
-        (await this.ipfsConnector.catJSON(ddoHash)) as IDidDocumentAttrs,
-      )
->>>>>>> e93bc4a4
 
       const publicProfileSection = didDocument.service.find(
         endpoint => endpoint.type === 'JolocomPublicProfile',
       )
+
       const publicProfile =
         publicProfileSection &&
         (await this.fetchPublicProfile(publicProfileSection.serviceEndpoint))
