--- conflicted
+++ resolved
@@ -191,11 +191,7 @@
     did?: string,
   ): Promise<IdentityWallet> {
     const publicIdentityKey = vaultedKeyProvider.getPublicKey(derivationArgs)
-<<<<<<< HEAD
-    const did = this.didBuilder(publicIdentityKey)
-=======
-    did = did ? did : publicKeyToDID(publicIdentityKey)
->>>>>>> 59f7cd80
+    did = did ? did : this.didBuilder(publicIdentityKey)
     const identity = await this.resolve(did)
 
     const publicKeyMetadata = {
