--- conflicted
+++ resolved
@@ -1,15 +1,8 @@
 import { keyTypes } from '..'
 import { privateKeyToDID } from '../utils/crypto'
 import { IConstraint } from '../credentialRequest/types'
-<<<<<<< HEAD
-import { CredentialResponse } from '../credentialResponse'
 import { Credential } from '../credentials/credential/credential'
 import { SignedCredential } from '../credentials/signedCredential/signedCredential'
-import { ISignedCredentialAttrs } from '../credentials/signedCredential/types'
-=======
-import { Credential } from '../credentials/credential'
-import { SignedCredential } from '../credentials/signedCredential'
->>>>>>> 3660fd0f
 
 export class IdentityWallet {
   private did: string
