{
  "name": "jolocom-lib",
  "version": "5.2.0",
  "description": "Unified library for interacting with the Jolocom identity solution",
  "main": "js/index.js",
  "files": [
    "js/"
  ],
  "typings": "js/index.d.ts",
  "husky": {
    "hooks": {}
  },
  "scripts": {
    "test": "nyc --reporter=lcov --reporter=text-summary mocha --exit",
    "clean": "rm -rf ./js",
    "prepublish": "yarn clean; yarn build",
    "build": "tsc -p .",
    "build:watch": "tsc -w -p .",
    "test:watch": "mocha -w ./tests/**/*.test.ts",
    "test:debug": "mocha --inspect -w ./tests/**/*.test.ts",
    "test:integration": "nyc mocha --require ts-node/register ./tests/**/*.integration.ts --exit",
    "format": "eslint --fix --ext .ts ./ts",
    "generate-api-docs": "typedoc ./ts"
  },
  "nyc": {
    "include": [
      "ts/**/*.ts"
    ],
    "exclude": [
      "**/types.ts",
      "**/*.types.ts"
    ],
    "extension": [
      ".ts"
    ],
    "require": [
      "ts-node/register"
    ],
    "reporter": [
      "text",
      "text-summary"
    ],
    "all": true,
    "sourceMap": true,
    "instrument": true
  },
  "repository": {
    "type": "git",
    "url": "git+https://github.com/jolocom/jolocom-lib.git"
  },
  "keywords": [
    "Jolocom",
    "Self-Sovereign Identity"
  ],
  "author": "Eugeniu Rusu <eugeniu@jolocom.com>",
  "contributors": [
    "Eugeniu Rusu <eugeniu@jolocom.com>",
    "Natascha Wittenberg <natascha@jolocom.com>",
    "Charles Cunningham <charles@jolocom.com>",
    "Lukas Kaser <lukas@jolocom.com>"
  ],
  "bugs": {
    "url": "https://github.com/jolocom/jolocom-lib/issues"
  },
  "license": "MIT",
  "homepage": "https://github.com/jolocom/jolocom-lib#readme",
  "dependencies": {
    "@hawkingnetwork/ed25519-hd-key-rn": "^1.0.1",
    "@jolocom/jolo-did-registrar": "^1.0.0",
    "@jolocom/jolo-did-resolver": "^1.0.0",
    "@jolocom/local-resolver-registrar": "^1.0.1",
    "@jolocom/native-core": "^1.0.0",
<<<<<<< HEAD
    "@jolocom/protocol-ts": "^0.5.3",
=======
    "@jolocom/protocol-ts": "^0.5.4",
>>>>>>> 9fba8091
    "@jolocom/vaulted-key-provider": "^0.7.4",
    "@types/sinon": "^9.0.5",
    "bip39": "^3.0.2",
    "class-transformer": "0.3.1",
    "create-hash": "^1.2.0",
    "did-resolver": "2.0.0",
    "ethereumjs-util": "^6.1.0",
    "hdkey": "^2.0.1",
    "json-logic-js": "^2.0.0",
    "jsonld": "^1.6.1",
    "jsontokens": "^1.0.0",
    "node-fetch": "^2.6.1",
    "reflect-metadata": "^0.1.13",
    "rfc4648": "^1.4.0",
    "secrets.js-grempe": "^1.1.0"
  },
  "devDependencies": {
    "@istanbuljs/nyc-config-typescript": "^1.0.1",
    "@types/bip39": "^2.4.2",
    "@types/chai": "^4.2.12",
    "@types/mocha": "^8.0.3",
    "@types/node": "^11.9.4",
    "@types/sinon-chai": "^3.2.4",
    "@typescript-eslint/eslint-plugin": "^4.0.1",
    "@typescript-eslint/parser": "^4.0.1",
    "chai": "^4.2.0",
    "commitizen": "^4.0.3",
    "cz-conventional-changelog": "3.0.2",
    "eslint": "^7.8.0",
    "eslint-config-prettier": "^6.11.0",
    "eslint-plugin-prettier": "^3.1.4",
    "husky": "^4.2.5",
    "istanbul": "^0.4.5",
    "mocha": "^8.1.3",
    "nyc": "^15.1.0",
    "precise-commits": "^1.0.2",
    "prettier": "^1.18.2",
    "sinon": "^9.0.3",
    "sinon-chai": "^3.5.0",
    "source-map-support": "^0.5.19",
    "ts-node": "^9.0.0",
    "typedoc": "^0.14.2",
    "typescript": "3.6.3"
  },
  "config": {
    "commitizen": {
      "path": "./node_modules/cz-conventional-changelog"
    }
  }
}<|MERGE_RESOLUTION|>--- conflicted
+++ resolved
@@ -70,11 +70,7 @@
     "@jolocom/jolo-did-resolver": "^1.0.0",
     "@jolocom/local-resolver-registrar": "^1.0.1",
     "@jolocom/native-core": "^1.0.0",
-<<<<<<< HEAD
-    "@jolocom/protocol-ts": "^0.5.3",
-=======
     "@jolocom/protocol-ts": "^0.5.4",
->>>>>>> 9fba8091
     "@jolocom/vaulted-key-provider": "^0.7.4",
     "@types/sinon": "^9.0.5",
     "bip39": "^3.0.2",
