--- conflicted
+++ resolved
@@ -71,11 +71,7 @@
   "dependencies": {
     "@jolocom/jolo-did-registrar": "^1.0.0-rc5",
     "@jolocom/jolo-did-resolver": "^1.0.0-rc5",
-<<<<<<< HEAD
-    "@jolocom/native-core": "^0.7.23",
-=======
     "@jolocom/native-core": "^0.7.25",
->>>>>>> 08caa661
     "@jolocom/protocol-ts": "^0.5.1",
     "@jolocom/vaulted-key-provider": "^0.7.4",
     "base64url": "^3.0.1",
