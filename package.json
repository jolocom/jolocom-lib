--- conflicted
+++ resolved
@@ -7,7 +7,6 @@
   "scripts": {
     "test": "./node_modules/.bin/nyc -r lcov -r text ./node_modules/.bin/mocha --opts ./mocha.opts",
     "prepublish": "rm -rf ./js/; ./node_modules/.bin/tsc -p ./tsconfig.json",
-<<<<<<< HEAD
     "test:watch": "./node_modules/.bin/mocha --opts ./mocha.opts -w"
   },
   "nyc": {
@@ -26,10 +25,6 @@
     ],
     "sourceMap": true,
     "instrument": true
-=======
-    "unitTests": "mocha tests/**/*.test.ts -r ts-node/register",
-    "test:watch": "mocha  --watch-extensions ts tests/**/*.test.ts -r ts-node/register -w"
->>>>>>> 3660fd0f
   },
   "repository": {
     "type": "git",
@@ -76,13 +71,8 @@
     "istanbul": "^0.4.5",
     "lolex": "^2.7.0",
     "mocha": "^5.0.0",
-<<<<<<< HEAD
     "nyc": "^12.0.2",
-    "sinon": "^4.2.2",
-=======
-    "nyc": "^11.4.1",
     "sinon": "^6.0.0",
->>>>>>> 3660fd0f
     "source-map-support": "^0.4.18",
     "ts-node": "^6.1.1",
     "tslint": "^5.9.1"
