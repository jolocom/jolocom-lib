/// <reference types="node" />
import { BaseMetadata } from 'cred-types-jolocom-core';
import { Credential } from '../credentials/credential/credential';
import { SignedCredential } from '../credentials/signedCredential/signedCredential';
import { ExclusivePartial, IIdentityWalletCreateArgs } from './types';
import { Identity } from '../identity/identity';
import { JSONWebToken } from '../interactionTokens/JSONWebToken';
import { PaymentRequest } from '../interactionTokens/paymentRequest';
import { Authentication } from '../interactionTokens/authentication';
import { CredentialRequest } from '../interactionTokens/credentialRequest';
import { KeyTypes, IKeyDerivationArgs } from '../vaultedKeyProvider/types';
import { IKeyMetadata, ISignedCredCreationArgs } from '../credentials/signedCredential/types';
import { ITransactionEncodable } from '../contracts/types';
import { CredentialOfferRequest } from '../interactionTokens/credentialOfferRequest';
import { CredentialOfferResponse } from '../interactionTokens/credentialOfferResponse';
import { CredentialOfferRequestAttrs, CredentialOfferResponseAttrs, IAuthenticationAttrs, ICredentialRequestAttrs, ICredentialResponseAttrs, ICredentialsReceiveAttrs, IPaymentRequestAttrs, IPaymentResponseAttrs } from '../interactionTokens/interactionTokens.types';
import { DidDocument } from '../identity/didDocument/didDocument';
import { IRegistry } from '../registries/types';
interface PaymentRequestCreationArgs {
    callbackURL: string;
    description: string;
    transactionOptions: ExclusivePartial<IPaymentRequestAttrs['transactionOptions'], 'value'>;
}
declare type PublicKeyMap = {
    [key in keyof typeof KeyTypes]?: string;
};
declare type WithExtraOptions<T> = T & {
    expires?: Date;
    aud?: string;
};
export declare class IdentityWallet {
    private _identity;
    private _publicKeyMetadata;
    private _vaultedKeyProvider;
    private _contractsAdapter;
    private _contractsGateway;
    did: string;
    identity: Identity;
    didDocument: DidDocument;
    publicKeyMetadata: IKeyMetadata;
    private vaultedKeyProvider;
    constructor({ identity, publicKeyMetadata, vaultedKeyProvider, contractsGateway, contractsAdapter, }: IIdentityWalletCreateArgs);
    private createSignedCred;
    private createMessage;
    private makeReq;
    private makeRes;
    getPublicKeys: (encryptionPass: string) => PublicKeyMap;
    private initializeAndSign;
<<<<<<< HEAD
    validateJWT<T, R>(receivedJWT: JSONWebToken<T>, sentJWT?: JSONWebToken<R>, additionalResolver?: IRegistry | {
        [key: string]: any;
    }): Promise<void>;
    asymEncrypt: (data: Buffer, publicKey: Buffer) => Promise<string>;
    asymEncryptToDidKey: (data: Buffer, keyRef: string, additionalResolver?: {}) => Promise<string>;
=======
    validateJWT<T, R>(receivedJWT: JSONWebToken<T>, sentJWT?: JSONWebToken<R>, customRegistry?: IRegistry): Promise<void>;
    asymEncrypt: (data: Buffer, publicKey: Buffer) => Promise<string>;
    asymEncryptToDidKey: (data: Buffer, keyRef: string, customRegistry?: IRegistry) => Promise<string>;
>>>>>>> f48d87fa
    asymDecrypt: (data: string, decryptionKeyArgs: IKeyDerivationArgs) => Promise<Buffer>;
    private sendTransaction;
    transactions: {
        sendTransaction: (request: ITransactionEncodable, pass: string) => Promise<string>;
    };
    create: {
        credential: typeof Credential.create;
        signedCredential: <T extends BaseMetadata>({ expires, ...credentialParams }: WithExtraOptions<ISignedCredCreationArgs<T>>, pass: string) => Promise<SignedCredential>;
        message: <T_1, R>(args: {
            message: T_1;
            typ: string;
            expires?: Date;
            aud?: string;
        }, pass: string, recieved?: JSONWebToken<R>) => Promise<JSONWebToken<T_1>>;
        interactionTokens: {
            request: {
                auth: ({ expires, aud, ...message }: WithExtraOptions<ExclusivePartial<IAuthenticationAttrs, "callbackURL">>, pass: string) => Promise<JSONWebToken<Pick<WithExtraOptions<ExclusivePartial<IAuthenticationAttrs, "callbackURL">>, "description" | "callbackURL">>>;
                offer: ({ expires, aud, ...message }: WithExtraOptions<CredentialOfferRequestAttrs>, pass: string) => Promise<JSONWebToken<Pick<WithExtraOptions<CredentialOfferRequestAttrs>, "callbackURL" | "offeredCredentials">>>;
                share: ({ expires, aud, ...message }: WithExtraOptions<ICredentialRequestAttrs>, pass: string) => Promise<JSONWebToken<Pick<WithExtraOptions<ICredentialRequestAttrs>, "callbackURL" | "credentialRequirements">>>;
                payment: ({ expires, aud, ...message }: WithExtraOptions<PaymentRequestCreationArgs>, pass: string) => Promise<JSONWebToken<Pick<WithExtraOptions<PaymentRequestCreationArgs>, "description" | "transactionOptions" | "callbackURL">>>;
            };
            response: {
                auth: ({ expires, aud, ...message }: WithExtraOptions<ExclusivePartial<IAuthenticationAttrs, "callbackURL">>, pass: string, recieved?: JSONWebToken<Authentication>) => Promise<JSONWebToken<Pick<WithExtraOptions<ExclusivePartial<IAuthenticationAttrs, "callbackURL">>, "description" | "callbackURL">>>;
                offer: ({ expires, aud, ...message }: WithExtraOptions<CredentialOfferResponseAttrs>, pass: string, recieved?: JSONWebToken<CredentialOfferRequest>) => Promise<JSONWebToken<Pick<WithExtraOptions<CredentialOfferResponseAttrs>, "callbackURL" | "selectedCredentials">>>;
                share: ({ expires, aud, ...message }: WithExtraOptions<ICredentialResponseAttrs>, pass: string, recieved?: JSONWebToken<CredentialRequest>) => Promise<JSONWebToken<Pick<WithExtraOptions<ICredentialResponseAttrs>, "callbackURL" | "suppliedCredentials">>>;
                issue: ({ expires, aud, ...message }: WithExtraOptions<ICredentialsReceiveAttrs>, pass: string, recieved?: JSONWebToken<CredentialOfferResponse>) => Promise<JSONWebToken<Pick<WithExtraOptions<ICredentialsReceiveAttrs>, "signedCredentials">>>;
                payment: ({ expires, aud, ...message }: WithExtraOptions<IPaymentResponseAttrs>, pass: string, recieved?: JSONWebToken<PaymentRequest>) => Promise<JSONWebToken<Pick<WithExtraOptions<IPaymentResponseAttrs>, "txHash">>>;
            };
        };
    };
}
export {};<|MERGE_RESOLUTION|>--- conflicted
+++ resolved
@@ -44,19 +44,14 @@
     private createMessage;
     private makeReq;
     private makeRes;
+    private messageCannonicaliser;
     getPublicKeys: (encryptionPass: string) => PublicKeyMap;
     private initializeAndSign;
-<<<<<<< HEAD
     validateJWT<T, R>(receivedJWT: JSONWebToken<T>, sentJWT?: JSONWebToken<R>, additionalResolver?: IRegistry | {
         [key: string]: any;
     }): Promise<void>;
     asymEncrypt: (data: Buffer, publicKey: Buffer) => Promise<string>;
     asymEncryptToDidKey: (data: Buffer, keyRef: string, additionalResolver?: {}) => Promise<string>;
-=======
-    validateJWT<T, R>(receivedJWT: JSONWebToken<T>, sentJWT?: JSONWebToken<R>, customRegistry?: IRegistry): Promise<void>;
-    asymEncrypt: (data: Buffer, publicKey: Buffer) => Promise<string>;
-    asymEncryptToDidKey: (data: Buffer, keyRef: string, customRegistry?: IRegistry) => Promise<string>;
->>>>>>> f48d87fa
     asymDecrypt: (data: string, decryptionKeyArgs: IKeyDerivationArgs) => Promise<Buffer>;
     private sendTransaction;
     transactions: {
@@ -73,17 +68,17 @@
         }, pass: string, recieved?: JSONWebToken<R>) => Promise<JSONWebToken<T_1>>;
         interactionTokens: {
             request: {
-                auth: ({ expires, aud, ...message }: WithExtraOptions<ExclusivePartial<IAuthenticationAttrs, "callbackURL">>, pass: string) => Promise<JSONWebToken<Pick<WithExtraOptions<ExclusivePartial<IAuthenticationAttrs, "callbackURL">>, "description" | "callbackURL">>>;
-                offer: ({ expires, aud, ...message }: WithExtraOptions<CredentialOfferRequestAttrs>, pass: string) => Promise<JSONWebToken<Pick<WithExtraOptions<CredentialOfferRequestAttrs>, "callbackURL" | "offeredCredentials">>>;
-                share: ({ expires, aud, ...message }: WithExtraOptions<ICredentialRequestAttrs>, pass: string) => Promise<JSONWebToken<Pick<WithExtraOptions<ICredentialRequestAttrs>, "callbackURL" | "credentialRequirements">>>;
-                payment: ({ expires, aud, ...message }: WithExtraOptions<PaymentRequestCreationArgs>, pass: string) => Promise<JSONWebToken<Pick<WithExtraOptions<PaymentRequestCreationArgs>, "description" | "transactionOptions" | "callbackURL">>>;
+                auth: ({ expires, aud, ...message }: WithExtraOptions<ExclusivePartial<IAuthenticationAttrs, "callbackURL">>, pass: string) => Promise<JSONWebToken<any>>;
+                offer: ({ expires, aud, ...message }: WithExtraOptions<CredentialOfferRequestAttrs>, pass: string) => Promise<JSONWebToken<any>>;
+                share: ({ expires, aud, ...message }: WithExtraOptions<ICredentialRequestAttrs>, pass: string) => Promise<JSONWebToken<any>>;
+                payment: ({ expires, aud, ...message }: WithExtraOptions<PaymentRequestCreationArgs>, pass: string) => Promise<JSONWebToken<any>>;
             };
             response: {
-                auth: ({ expires, aud, ...message }: WithExtraOptions<ExclusivePartial<IAuthenticationAttrs, "callbackURL">>, pass: string, recieved?: JSONWebToken<Authentication>) => Promise<JSONWebToken<Pick<WithExtraOptions<ExclusivePartial<IAuthenticationAttrs, "callbackURL">>, "description" | "callbackURL">>>;
-                offer: ({ expires, aud, ...message }: WithExtraOptions<CredentialOfferResponseAttrs>, pass: string, recieved?: JSONWebToken<CredentialOfferRequest>) => Promise<JSONWebToken<Pick<WithExtraOptions<CredentialOfferResponseAttrs>, "callbackURL" | "selectedCredentials">>>;
-                share: ({ expires, aud, ...message }: WithExtraOptions<ICredentialResponseAttrs>, pass: string, recieved?: JSONWebToken<CredentialRequest>) => Promise<JSONWebToken<Pick<WithExtraOptions<ICredentialResponseAttrs>, "callbackURL" | "suppliedCredentials">>>;
-                issue: ({ expires, aud, ...message }: WithExtraOptions<ICredentialsReceiveAttrs>, pass: string, recieved?: JSONWebToken<CredentialOfferResponse>) => Promise<JSONWebToken<Pick<WithExtraOptions<ICredentialsReceiveAttrs>, "signedCredentials">>>;
-                payment: ({ expires, aud, ...message }: WithExtraOptions<IPaymentResponseAttrs>, pass: string, recieved?: JSONWebToken<PaymentRequest>) => Promise<JSONWebToken<Pick<WithExtraOptions<IPaymentResponseAttrs>, "txHash">>>;
+                auth: ({ expires, aud, ...message }: WithExtraOptions<ExclusivePartial<IAuthenticationAttrs, "callbackURL">>, pass: string, recieved?: JSONWebToken<Authentication>) => Promise<JSONWebToken<any>>;
+                offer: ({ expires, aud, ...message }: WithExtraOptions<CredentialOfferResponseAttrs>, pass: string, recieved?: JSONWebToken<CredentialOfferRequest>) => Promise<JSONWebToken<any>>;
+                share: ({ expires, aud, ...message }: WithExtraOptions<ICredentialResponseAttrs>, pass: string, recieved?: JSONWebToken<CredentialRequest>) => Promise<JSONWebToken<any>>;
+                issue: ({ expires, aud, ...message }: WithExtraOptions<ICredentialsReceiveAttrs>, pass: string, recieved?: JSONWebToken<CredentialOfferResponse>) => Promise<JSONWebToken<any>>;
+                payment: ({ expires, aud, ...message }: WithExtraOptions<IPaymentResponseAttrs>, pass: string, recieved?: JSONWebToken<PaymentRequest>) => Promise<JSONWebToken<any>>;
             };
         };
     };
