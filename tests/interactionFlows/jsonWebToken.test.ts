--- conflicted
+++ resolved
@@ -86,15 +86,9 @@
       sandbox.stub(JolocomRegistry.prototype, 'resolve')
         .resolves(ddo)
     })
-
-<<<<<<< HEAD
     
     it('Should return a valid InteractionType payload class and pass signature validation', async () => {
      const decoded = await JSONWebToken.decode(signedCredRequestJWT)
-=======
-    it('Should return a valid InteractionType payload class and pass signature validation', async () => {
-      const decoded = await JSONWebToken.decode(signedCredRequestJWT)
->>>>>>> b8abec84
 
       expect(decoded).to.be.an.instanceof(CredentialRequestPayload)
     })
