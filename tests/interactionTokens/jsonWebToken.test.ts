--- conflicted
+++ resolved
@@ -8,12 +8,8 @@
 import {
   encodedValidCredReqJWT,
   expiredEncodedSimpleCredReqJWT,
-<<<<<<< HEAD
-  hashedSimpleCredReqJWT
-=======
   validSignedCredReqJWT,
   hashedValidCredReqJWT,
->>>>>>> 6e8b780a
 } from '../data/interactionTokens/jsonWebToken.data'
 import { InteractionType } from '../../ts/interactionTokens/types'
 import { mockDid } from '../data/didDocument.data'
