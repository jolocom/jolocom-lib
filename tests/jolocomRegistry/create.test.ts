import * as sinon from 'sinon'
import {
  JolocomRegistry,
  createJolocomRegistry,
} from '../../ts/registries/jolocomRegistry'
import { DidDocument } from '../../ts/identity/didDocument/didDocument'
import { Identity } from '../../ts/identity/identity'
import {
  didDocumentJSON,
  didDocumentWithEncKeyJSON,
} from '../data/didDocument.data'
import { KeyTypes } from '../../ts/vaultedKeyProvider/types'
import { SoftwareKeyProvider } from '../../ts/vaultedKeyProvider/softwareProvider'
import {
  testPrivateIdentityKey,
  testPublicIdentityKey,
  testSeed,
} from '../data/keys.data'
import { IdentityWallet } from '../../ts/identityWallet/identityWallet'
import { msgSignature } from '../data/keyProvider.data'
import { encryptionPass, keyMetadata } from './jolocomRegistry.data'

describe('Jolocom Registry - create', () => {
  const sandbox = sinon.createSandbox()

  let identityWallet: IdentityWallet
  const mockVault = SoftwareKeyProvider.fromSeed(testSeed, encryptionPass)

  before(async () => {
    sandbox.stub(mockVault, 'getPublicKey').returns(testPublicIdentityKey)
    sandbox.stub(mockVault, 'getPrivateKey').returns(testPrivateIdentityKey)

    sandbox.stub(JolocomRegistry.prototype, 'commit').resolves()
    sandbox
      .stub(DidDocument, 'fromPublicKey')
      .returns(DidDocument.fromJSON(didDocumentJSON))
    sandbox.stub(Identity, 'fromDidDocument').returns(new Identity())
  })

  after(() => {
    sandbox.restore()
  })

  it('should create new identity', async () => {
    const jolocomRegistry = createJolocomRegistry()

<<<<<<< HEAD
    const expectedDidDoc = Object.assign({}, didDocumentJSON)
=======
    const expectedDidDoc = Object.assign({}, didDocumentWithEncKeyJSON)
    expectedDidDoc.proof.signatureValue = msgSignature.toString('hex')
>>>>>>> 26c1b26d

    identityWallet = await jolocomRegistry.create(mockVault, encryptionPass)

    sandbox.assert.calledWith(mockVault.getPublicKey, keyMetadata)
    sandbox.assert.calledWith(Identity.fromDidDocument, {
      didDocument: DidDocument.fromJSON(expectedDidDoc),
    })
    sandbox.assert.calledWith(JolocomRegistry.prototype.commit, {
      identityWallet: identityWallet,
      keyMetadata: { ...keyMetadata, derivationPath: KeyTypes.ethereumKey },
      vaultedKeyProvider: mockVault,
    })
  })
})<|MERGE_RESOLUTION|>--- conflicted
+++ resolved
@@ -44,12 +44,8 @@
   it('should create new identity', async () => {
     const jolocomRegistry = createJolocomRegistry()
 
-<<<<<<< HEAD
-    const expectedDidDoc = Object.assign({}, didDocumentJSON)
-=======
     const expectedDidDoc = Object.assign({}, didDocumentWithEncKeyJSON)
     expectedDidDoc.proof.signatureValue = msgSignature.toString('hex')
->>>>>>> 26c1b26d
 
     identityWallet = await jolocomRegistry.create(mockVault, encryptionPass)
 
