import * as sinon from 'sinon'
import {
  JolocomRegistry,
  createJolocomRegistry,
} from '../../ts/registries/jolocomRegistry'
import { DidDocument } from '../../ts/identity/didDocument/didDocument'
import { Identity } from '../../ts/identity/identity'
import {
  didDocumentJSON,
  didDocumentWithEncKeyJSON,
} from '../data/didDocument.data'
import { KeyTypes } from '../../ts/vaultedKeyProvider/types'
import { SoftwareKeyProvider } from '../../ts/vaultedKeyProvider/softwareProvider'
import {
  testPrivateIdentityKey,
  testPublicIdentityKey,
  testSeed,
} from '../data/keys.data'
import { IdentityWallet } from '../../ts/identityWallet/identityWallet'
import { msgSignature } from '../data/keyProvider.data'
import { encryptionPass, keyMetadata } from './jolocomRegistry.data'

describe('Jolocom Registry - create', () => {
  const sandbox = sinon.createSandbox()

  let identityWallet: IdentityWallet
  const mockVault = SoftwareKeyProvider.fromSeed(testSeed, encryptionPass)

  before(async () => {
    sandbox.stub(mockVault, 'getPublicKey').returns(testPublicIdentityKey)
    sandbox.stub(mockVault, 'getPrivateKey').returns(testPrivateIdentityKey)

    sandbox.stub(JolocomRegistry.prototype, 'commit').resolves()
    sandbox
      .stub(DidDocument, 'fromPublicKey')
      .returns(DidDocument.fromJSON(didDocumentJSON))
    sandbox.stub(Identity, 'fromDidDocument').returns(new Identity())
  })

  after(() => {
    sandbox.restore()
  })

  it('should create new identity', async () => {
    const jolocomRegistry = createJolocomRegistry()

<<<<<<< HEAD
    const expectedDidDoc = Object.assign({}, didDocumentWithEncKeyJSON)
    expectedDidDoc.proof.signatureValue = msgSignature.toString('hex')
=======
    const expectedDidDoc = Object.assign({}, didDocumentJSON)
>>>>>>> 6310cc2c

    identityWallet = await jolocomRegistry.create(mockVault, encryptionPass)

    sandbox.assert.calledWith(mockVault.getPublicKey, keyMetadata)
    sandbox.assert.calledWith(Identity.fromDidDocument, {
      didDocument: DidDocument.fromJSON(expectedDidDoc),
    })
    sandbox.assert.calledWith(JolocomRegistry.prototype.commit, {
      identityWallet: identityWallet,
      keyMetadata: { ...keyMetadata, derivationPath: KeyTypes.ethereumKey },
      vaultedKeyProvider: mockVault,
    })
  })
})<|MERGE_RESOLUTION|>--- conflicted
+++ resolved
@@ -44,12 +44,8 @@
   it('should create new identity', async () => {
     const jolocomRegistry = createJolocomRegistry()
 
-<<<<<<< HEAD
     const expectedDidDoc = Object.assign({}, didDocumentWithEncKeyJSON)
     expectedDidDoc.proof.signatureValue = msgSignature.toString('hex')
-=======
-    const expectedDidDoc = Object.assign({}, didDocumentJSON)
->>>>>>> 6310cc2c
 
     identityWallet = await jolocomRegistry.create(mockVault, encryptionPass)
 
