import * as sinon from 'sinon'
import {
  JolocomRegistry,
  createJolocomRegistry,
} from '../../ts/registries/jolocomRegistry'
import { DidDocument } from '../../ts/identity/didDocument/didDocument'
import { Identity } from '../../ts/identity/identity'
import { didDocumentJSON } from '../data/didDocument.data'
import { KeyTypes } from '../../ts/vaultedKeyProvider/types'
import { SoftwareKeyProvider } from '../../ts/vaultedKeyProvider/softwareProvider'
import {
  testPrivateIdentityKey,
  testPublicIdentityKey,
  testSeed,
} from '../data/keys.data'
import { IdentityWallet } from '../../ts/identityWallet/identityWallet'
import { msgSignature } from '../data/keyProvider.data'
import { encryptionPass, keyMetadata } from './jolocomRegistry.data'

describe('Jolocom Registry - create', () => {
  const sandbox = sinon.createSandbox()

  let identityWallet: IdentityWallet
  const mockVault = SoftwareKeyProvider.fromSeed(testSeed, encryptionPass)

  before(async () => {
    sandbox.stub(mockVault, 'getPublicKey').returns(testPublicIdentityKey)
    sandbox.stub(mockVault, 'getPrivateKey').returns(testPrivateIdentityKey)

    sandbox.stub(JolocomRegistry.prototype, 'commit').resolves()
    sandbox
      .stub(DidDocument, 'fromPublicKey')
      .returns(DidDocument.fromJSON(didDocumentJSON))
    sandbox.stub(Identity, 'fromDidDocument').returns(new Identity())
  })

  after(() => {
    sandbox.restore()
  })

  it('should create new identity', async () => {
    const jolocomRegistry = createJolocomRegistry()

<<<<<<< HEAD
    const expectedDidDoc = Object.assign({}, didDocumentJSON)
=======
    const expectedDidDoc = {
      ...didDocumentJSON,
      proof: {
        ...didDocumentJSON.proof,
        signatureValue: msgSignature.toString('hex')
      }
    }
>>>>>>> ab758e51

    identityWallet = await jolocomRegistry.create(mockVault, encryptionPass)

    sandbox.assert.calledWith(mockVault.getPublicKey, keyMetadata)
    sandbox.assert.calledWith(Identity.fromDidDocument, {
      didDocument: DidDocument.fromJSON(expectedDidDoc),
    })
    sandbox.assert.calledWith(JolocomRegistry.prototype.commit, {
      identityWallet: identityWallet,
      keyMetadata: { ...keyMetadata, derivationPath: KeyTypes.ethereumKey },
      vaultedKeyProvider: mockVault,
    })
  })
})<|MERGE_RESOLUTION|>--- conflicted
+++ resolved
@@ -41,9 +41,6 @@
   it('should create new identity', async () => {
     const jolocomRegistry = createJolocomRegistry()
 
-<<<<<<< HEAD
-    const expectedDidDoc = Object.assign({}, didDocumentJSON)
-=======
     const expectedDidDoc = {
       ...didDocumentJSON,
       proof: {
@@ -51,7 +48,6 @@
         signatureValue: msgSignature.toString('hex')
       }
     }
->>>>>>> ab758e51
 
     identityWallet = await jolocomRegistry.create(mockVault, encryptionPass)
 
