import { singleClaimCreationArgs } from './credential'
import { testPrivateIdentityKey } from '../keys'
import { claimsMetadata } from 'cred-types-jolocom-core'

export const testSignedCredentialCreateArgs = {
  metadata: claimsMetadata.emailAddress,
  claim: singleClaimCreationArgs,
  privateIdentityKey: {
    key: testPrivateIdentityKey,
    id: 'did:jolo:5dcbd50085819b40b93efc4f13fb002119534e9374274b10edce88df8cb311af#keys-1'
<<<<<<< HEAD
  }
}

export const testSignedCredential = {
  '@context': 
  [ 'https://w3id.org/identity/v1',
    'https://identity.jolocom.com/terms',
    'https://w3id.org/security/v1',
    'https://w3id.org/credentials/v1',
    'http://schema.org' ],
   id: 'claimId:9dc39ffb9c78f',
   name: 'Email address',
   issuer: 'did:jolo:5dcbd50085819b40b93efc4f13fb002119534e9374274b10edce88df8cb311af',
   type: [ 'Credential', 'ProofOfEmailCredential' ],
   claim: { id: 'did:jolo:test', email: 'eugeniu@jolocom.com' },
   issued: '1970-01-01T00:00:00.000Z',
   expires: undefined,
   proof: 
   { type: 'EcdsaKoblitzSignature2016',
     created: '1970-01-01T00:00:00.000Z',
     creator: 'did:jolo:5dcbd50085819b40b93efc4f13fb002119534e9374274b10edce88df8cb311af#keys-1',
     nonce: 'ae3b07329969',
     signatureValue: 'iHxfRLbRJmreC5IjgGmWARGPje0biG045T9HXN0ImzsEU35rJKci5FvH8/cCeDEBjBe7Bfw3LanL+3SzBcb/Rg==' }
}

export const firstMockCredential = {
  '@context': ['http://schema.org/'],
  id: 'claim:id:test',
  issuer: 'did:jolo:issuer',
  claim: {
    id: 'did:jolo:subject',
    mock: 'value'
  },
  issued: '',
  type: ['Credential', 'MockCredential'],
  proof: {
    created: '1970-01-01T00:00:00.000Z',
    creator: 'did:jolo:issuer/keys#1',
    nonce: '00000',
    signatureValue: 'invalidMockSignature',
    type: 'mockType'
  }
}

export const secondMockCredential = Object.assign({}, firstMockCredential, {
  issuer: 'did:jolo:different'
})
=======
  },
  subject: 'did:jolo:test'
}
>>>>>>> df56f5a9
<|MERGE_RESOLUTION|>--- conflicted
+++ resolved
@@ -8,8 +8,8 @@
   privateIdentityKey: {
     key: testPrivateIdentityKey,
     id: 'did:jolo:5dcbd50085819b40b93efc4f13fb002119534e9374274b10edce88df8cb311af#keys-1'
-<<<<<<< HEAD
-  }
+  },
+  subject: 'did:jolo:test'
 }
 
 export const testSignedCredential = {
@@ -55,9 +55,4 @@
 
 export const secondMockCredential = Object.assign({}, firstMockCredential, {
   issuer: 'did:jolo:different'
-})
-=======
-  },
-  subject: 'did:jolo:test'
-}
->>>>>>> df56f5a9
+})