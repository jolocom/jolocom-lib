import { InteractionType } from '../../../ts/interactionFlows/types'

export const credentialRequestPayloadJson = {
  iss: 'did:jolo:8f977e50b7e5cbdfeb53a03c812913b72978ca35c93571f85e862862bac8cdeb',
  iat: 0,
  typ: InteractionType.CredentialRequest.toString(),
  credentialRequest: {
    callbackURL: 'http://test.com',
    credentialRequirements: [
      {
        type: ['Credential', 'MockCredential'],
        constraints: [{ '==': [
          { var: 'issuer' },
          'did:jolo:issuer'
        ] }]
      }
    ]
  }
}

export const credentialRequestJson = {
  callbackURL: 'http://test.com',
  credentialRequirements: [
    {
      constraints: {
        and: [{ '==': [true, true] }, { '==': [{ var: 'issuer' }, 'did:jolo:issuer'] }]
      },
      type: ['Credential', 'MockCredential']
    }
  ]
}

export const expectedRequestedCredentials = {
  type: ['Credential', 'MockCredential'],
  constraints: {
    and: [{ '==': [true, true] }, { '==': [{ var: 'issuer' }, 'did:jolo:issuer'] }]
  }
}

export const credentialRequestCreationAttrs = {
  callbackURL: 'http://test.com',
  credentialRequirements: [
    {
      type: ['Credential', 'MockCredential'],
      constraints: [{ '==': [{ var: 'issuer' }, 'did:jolo:issuer'] }]
    }
  ]
}

export const mockPrivKey = '3a1076bf45ab87712ad64ccb3b10217737f7faacbf2872e88fdd9a537d8fe266'
export const privKeyDID = 'did:jolo:8f977e50b7e5cbdfeb53a03c812913b72978ca35c93571f85e862862bac8cdeb'

export const signedCredReqJson = {
  header: { alg: 'ES256K', typ: 'JWT' },
  payload: {
    iat: 0,
    iss: 'did:jolo:8f977e50b7e5cbdfeb53a03c812913b72978ca35c93571f85e862862bac8cdeb',
    credentialRequest: {
      credentialRequirements: [
        {
          type: ['Credential', 'MockCredential'],
          constraints: {
            and: [{ '==': [true, true] }, { '==': [{ var: 'issuer' }, 'did:jolo:issuer'] }]
          }
        }
      ],
      callbackURL: 'http://test.com'
    }
  },
  signature: 'lBcEgnfpORwlZGZ1HanoW2d3Ngm2qox-JI4T0iL-m1fBt5f6ihAvaoj0Z2usZiXwO5UtKXvvcvJTEP6rxI_MDQ'
}

export const signedCredReqJWT =
  'eyJ0eXAiOiJKV1QiLCJhbGciOiJFUzI1NksifQ.\
eyJpYXQiOjAsImlzcyI6ImRpZDpqb2xvOjhmOTc3ZTUwYjdlNWNiZGZlYjUzYTAzYzgxMjkxM2I3Mjk3\
OGNhMzVjOTM1NzFmODVlODYyODYyYmFjOGNkZWIiLCJjcmVkZW50aWFsUmVxdWVzdCI6eyJjcmVkZW50\
aWFsUmVxdWlyZW1lbnRzIjpbeyJ0eXBlIjpbIkNyZWRlbnRpYWwiLCJNb2NrQ3JlZGVudGlhbCJdLCJj\
b25zdHJhaW50cyI6eyJhbmQiOlt7Ij09IjpbdHJ1ZSx0cnVlXX0seyI9PSI6W3sidmFyIjoiaXNzdWVy\
In0sImRpZDpqb2xvOmlzc3VlciJdfV19fV0sImNhbGxiYWNrVVJMIjoiaHR0cDovL3Rlc3QuY29tIn19\
.lBcEgnfpORwlZGZ1HanoW2d3Ngm2qox-JI4T0iL-m1fBt5f6ihAvaoj0Z2usZiXwO5UtKXvvcvJTEP6\
<<<<<<< HEAD
rxI_MDQ'

// do we need this mock data? if yes, lets move this to identity file
export const ddoAttr = {
  '@context': 'https://w3id.org/did/v1',
  id: 'did:jolo:ffcc8f84fae1b6ad253561d7b78167a661d72f58e86e60dbd04cd9b81096cdbe',
  publicKey: [
    {
      id: 'did:jolo:ffcc8f84fae1b6ad253561d7b78167a661d72f58e86e60dbd04cd9b81096cdbe#keys-1',
      type: 'Secp256k1VerificationKey2018',
      publicKeyHex: '0343b964ac4be48b304d08aa5fc41513cbbf6a9587c687114145bf4740ce079f69'
    }
  ],
  authentication: [
    {
      publicKey: 'did:jolo:ffcc8f84fae1b6ad253561d7b78167a661d72f58e86e60dbd04cd9b81096cdbe#keys-1',
      type: 'Secp256k1SignatureAuthentication2018'
    }
  ],
  service: [],
  created: new Date('2018-01-24T15:42:15Z'),
  proof: {
    type: 'EcdsaKoblitzSignature2016',
    created: '2018-08-15T13:14:10.115Z',
    creator: 'did:jolo:ffcc8f84fae1b6ad253561d7b78167a661d72f58e86e60dbd04cd9b81096cdbe#keys-1',
    nonce: '01fe24f91466b',
    signatureValue: 'N1e+NpgJICu8/UZFwlHEvpucFLKIY44LKhJ/oR9ZsBQQEn9ZPO2Tu7q+TN9LJvCM13ERk4z3xYwyfTgzaEV74Q=='
  },
}
=======
rxI_MDQ'
>>>>>>> df56f5a9
<|MERGE_RESOLUTION|>--- conflicted
+++ resolved
@@ -78,36 +78,4 @@
 b25zdHJhaW50cyI6eyJhbmQiOlt7Ij09IjpbdHJ1ZSx0cnVlXX0seyI9PSI6W3sidmFyIjoiaXNzdWVy\
 In0sImRpZDpqb2xvOmlzc3VlciJdfV19fV0sImNhbGxiYWNrVVJMIjoiaHR0cDovL3Rlc3QuY29tIn19\
 .lBcEgnfpORwlZGZ1HanoW2d3Ngm2qox-JI4T0iL-m1fBt5f6ihAvaoj0Z2usZiXwO5UtKXvvcvJTEP6\
-<<<<<<< HEAD
-rxI_MDQ'
-
-// do we need this mock data? if yes, lets move this to identity file
-export const ddoAttr = {
-  '@context': 'https://w3id.org/did/v1',
-  id: 'did:jolo:ffcc8f84fae1b6ad253561d7b78167a661d72f58e86e60dbd04cd9b81096cdbe',
-  publicKey: [
-    {
-      id: 'did:jolo:ffcc8f84fae1b6ad253561d7b78167a661d72f58e86e60dbd04cd9b81096cdbe#keys-1',
-      type: 'Secp256k1VerificationKey2018',
-      publicKeyHex: '0343b964ac4be48b304d08aa5fc41513cbbf6a9587c687114145bf4740ce079f69'
-    }
-  ],
-  authentication: [
-    {
-      publicKey: 'did:jolo:ffcc8f84fae1b6ad253561d7b78167a661d72f58e86e60dbd04cd9b81096cdbe#keys-1',
-      type: 'Secp256k1SignatureAuthentication2018'
-    }
-  ],
-  service: [],
-  created: new Date('2018-01-24T15:42:15Z'),
-  proof: {
-    type: 'EcdsaKoblitzSignature2016',
-    created: '2018-08-15T13:14:10.115Z',
-    creator: 'did:jolo:ffcc8f84fae1b6ad253561d7b78167a661d72f58e86e60dbd04cd9b81096cdbe#keys-1',
-    nonce: '01fe24f91466b',
-    signatureValue: 'N1e+NpgJICu8/UZFwlHEvpucFLKIY44LKhJ/oR9ZsBQQEn9ZPO2Tu7q+TN9LJvCM13ERk4z3xYwyfTgzaEV74Q=='
-  },
-}
-=======
-rxI_MDQ'
->>>>>>> df56f5a9
+rxI_MDQ'