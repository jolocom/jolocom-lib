import * as chai from 'chai'
import * as sinon from 'sinon'
import * as crypto from 'crypto'
<<<<<<< HEAD
import { testPublicIdentityKey, testSeed } from '../data/keys.data'
=======
import { testPublicIdentityKey } from '../data/keys.data'
>>>>>>> db0b479b
import {
  didDocumentJSONv0,
  didDocumentJSON,
  mockDid,
  mockKeyId,
  normalizedDidDocument,
} from '../data/didDocument.data'
import { DidDocument } from '../../ts/identity/didDocument/didDocument'
<<<<<<< HEAD
import {
  mockPublicKey2,
  mockPubProfServiceEndpointJSON,
} from '../data/didDocumentSections.data'
import {
  ServiceEndpointsSection,
  PublicKeySection,
} from '../../ts/identity/didDocument/sections'
import { SoftwareKeyProvider } from '../../ts/vaultedKeyProvider/softwareProvider'
import { KeyTypes } from '../../ts/vaultedKeyProvider/types'

=======
import { normalizeJsonLd } from '../../ts/linkedData'
>>>>>>> db0b479b
const expect = chai.expect

describe('DidDocument', () => {
  const sandbox = sinon.createSandbox()
  const vault = SoftwareKeyProvider.fromSeed(testSeed, 'password')
  const derivationArgs = {
    derivationPath: KeyTypes.jolocomIdentityKey,
    encryptionPass: 'password',
  }

  let referenceDidDocument
  let clock

  before(() => {
    clock = sinon.useFakeTimers()
    sandbox
      .stub(crypto, 'randomBytes')
      .returns(Buffer.from('1842fb5f567dd532', 'hex'))
  })

  beforeEach(async () => {
    referenceDidDocument = await DidDocument.fromPublicKey(
      testPublicIdentityKey,
    )
    referenceDidDocument.addAuthKey(mockPublicKey2)
    referenceDidDocument.addServiceEndpoint(
      ServiceEndpointsSection.fromJSON(mockPubProfServiceEndpointJSON),
    )
    await referenceDidDocument.sign(vault, derivationArgs, mockKeyId)
  })

  after(() => {
    sandbox.restore()
    clock.restore()
  })

  it('Should not try to migrate if DID is not "did:jolo:*"', () => {
    const didDocJSON = {
      '@context': 'https://w3id.org/did/v1',
      id: 'did:uknow:d34db33f',
      publicKey: [
        {
          id: 'did:uknow:d34db33f#cooked',
          type: 'Secp256k1VerificationKey2018',
          owner: 'did:uknow:d34db33f',
          publicKeyHex: 'b9c5714089478a327f09197987f16f9e5d936e8a',
        },
      ],
      authentication: [
        {
          type: 'Secp256k1SignatureAuthentication2018',
          publicKey: 'did:uknow:d34db33f#cooked',
        },
      ],
      service: [],
      created: '',
    }
    expect(() => DidDocument.fromJSON(didDocJSON)).to.not.throw()
  })

  it('Should correctly implement fromJSON for version 0', () => {
    const didDocumentv0 = DidDocument.fromJSON(didDocumentJSONv0)

    didDocumentv0.addAuthKey(mockPublicKey2 as PublicKeySection)
    expect(didDocumentv0).to.deep.eq(referenceDidDocument)
  })

  it('Should correctly implement fromJSON', () => {
    const didDocFromJSON = DidDocument.fromJSON(didDocumentJSON)
    expect(didDocFromJSON).to.deep.eq(referenceDidDocument)
  })

  it('Should correctly implement toJSON', () => {
    expect(referenceDidDocument.toJSON()).to.deep.eq(didDocumentJSON)
  })

  it('Should correctly implement normalize', async () => {
<<<<<<< HEAD
    const normalized = await referenceDidDocument.normalize()

    expect(normalized).to.deep.eq(normalizedDidDocument)
  })

  it('should correctly sign the DID document', async () => {
    await referenceDidDocument.sign(
      vault,
      {
        derivationPath: KeyTypes.jolocomIdentityKey,
        encryptionPass: 'password',
      },
      mockKeyId,
    )

    expect(referenceDidDocument.signature).to.eq(
      '3e4bca6a08643c4a67c02abd109accd19f2f9ad1c93cd9f39d3f23edc122de7a72d1de44420b456c20b1875ed254417efdf8dd16fb8ded818d830dac475ec55a',
    )
=======
    const { proof, ...document } = referenceDidDocument.toJSON()
    const njld = await normalizeJsonLd(document, referenceDidDocument.context)
    expect(njld).to.deep.eq(normalizedDidDocument)
>>>>>>> db0b479b
  })

  it('implements getters', () => {
    /* Makes later comparisons simpler */
    const {
      authentication,
      proof,
      publicKey,
      id,
      service,
      created,
    } = didDocumentJSON
    const auth = referenceDidDocument.authentication
    const pub = referenceDidDocument.publicKey.map(pub => pub.toJSON())
    const serv = referenceDidDocument.service.map(ser => ser.toJSON())

    expect(auth).to.deep.eq(authentication)
    expect(pub).to.deep.eq(publicKey)
    expect(serv).to.deep.eq(service)
    expect(referenceDidDocument.context).to.deep.eq(didDocumentJSON['@context'])
    expect(referenceDidDocument.did).to.deep.eq(id)
    expect(referenceDidDocument.created.toISOString()).to.deep.eq(created)
    expect(referenceDidDocument.proof.toJSON()).to.deep.eq(proof)
    expect(referenceDidDocument.signature).to.deep.eq(proof.signatureValue)
    expect(referenceDidDocument.signer).to.deep.eq({
      did: mockDid,
      keyId: mockKeyId,
    })
  })
})<|MERGE_RESOLUTION|>--- conflicted
+++ resolved
@@ -1,11 +1,7 @@
 import * as chai from 'chai'
 import * as sinon from 'sinon'
 import * as crypto from 'crypto'
-<<<<<<< HEAD
 import { testPublicIdentityKey, testSeed } from '../data/keys.data'
-=======
-import { testPublicIdentityKey } from '../data/keys.data'
->>>>>>> db0b479b
 import {
   didDocumentJSONv0,
   didDocumentJSON,
@@ -14,7 +10,6 @@
   normalizedDidDocument,
 } from '../data/didDocument.data'
 import { DidDocument } from '../../ts/identity/didDocument/didDocument'
-<<<<<<< HEAD
 import {
   mockPublicKey2,
   mockPubProfServiceEndpointJSON,
@@ -24,11 +19,9 @@
   PublicKeySection,
 } from '../../ts/identity/didDocument/sections'
 import { SoftwareKeyProvider } from '../../ts/vaultedKeyProvider/softwareProvider'
+import { normalizeJsonLd } from '../../ts/linkedData'
 import { KeyTypes } from '../../ts/vaultedKeyProvider/types'
 
-=======
-import { normalizeJsonLd } from '../../ts/linkedData'
->>>>>>> db0b479b
 const expect = chai.expect
 
 describe('DidDocument', () => {
@@ -106,10 +99,9 @@
   })
 
   it('Should correctly implement normalize', async () => {
-<<<<<<< HEAD
-    const normalized = await referenceDidDocument.normalize()
-
-    expect(normalized).to.deep.eq(normalizedDidDocument)
+    const { proof, ...document } = referenceDidDocument.toJSON()
+    const njld = await normalizeJsonLd(document, referenceDidDocument.context)
+    expect(njld).to.deep.eq(normalizedDidDocument)
   })
 
   it('should correctly sign the DID document', async () => {
@@ -125,11 +117,6 @@
     expect(referenceDidDocument.signature).to.eq(
       '3e4bca6a08643c4a67c02abd109accd19f2f9ad1c93cd9f39d3f23edc122de7a72d1de44420b456c20b1875ed254417efdf8dd16fb8ded818d830dac475ec55a',
     )
-=======
-    const { proof, ...document } = referenceDidDocument.toJSON()
-    const njld = await normalizeJsonLd(document, referenceDidDocument.context)
-    expect(njld).to.deep.eq(normalizedDidDocument)
->>>>>>> db0b479b
   })
 
   it('implements getters', () => {
