import * as ganache from 'ganache-core'
import { userEthKey, serviceEthKey, deployerEthKey } from './integration.data'
// import { ContractsGateway } from '../../ts/contracts/contractsGateway'
// import { ContractsAdapter } from '../../ts/contracts/contractsAdapter'
// import { ethers } from 'ethers'

// const IPFSFactory = require('ipfsd-ctl')
<<<<<<< HEAD
const RegistryContract = require('jolocom-registry-contract/build/contracts/Registry.json')
const PORT = 8945
const balance = 1e18
const ganacheServer = ganache.server({
  accounts: [
    { secretKey: deployerEthKey, balance },
    { secretKey: userEthKey, balance },
    { secretKey: serviceEthKey, balance },
  ]
})
=======
// const RegistryContract = require('jolocom-registry-contract/build/contracts/Registry.json')
// const PORT = 8945
// const balance = 1e18
// const ganacheServer = ganache.server({
//   accounts: [
//     { secretKey: deployerEthKey, balance },
//     { secretKey: userEthKey, balance },
//     { secretKey: serviceEthKey, balance },
//   ],
// })
>>>>>>> 59cd80d5

// const daemonFactory = IPFSFactory.create({ type: 'go' })

/**
 * @description - Helper function to deploy the registry contract on the local eth network
 * @returns {void} - Would normally return the address of the deployed contract, but we know
 *   it already since we know the deployer addr, and their account nonce (0)
 */

<<<<<<< HEAD
const deployContract = async () => {
  let provider = new ethers.providers.JsonRpcProvider(
    `http://localhost:${PORT}`,
  )
  let wallet = new ethers.Wallet(deployerEthKey, provider)
  let factory = new ethers.ContractFactory(
    RegistryContract.abi,
    RegistryContract.bytecode,
    wallet,
  )

  let contract = await factory.deploy()
  await contract.deployed()
  return contract.address
}
=======
// const deployContract = async () => {
//   let provider = new ethers.providers.JsonRpcProvider(
//     `http://localhost:${PORT}`,
//   )
//   let wallet = new ethers.Wallet(deployerEthKey, provider)
//   let factory = new ethers.ContractFactory(
//     RegistryContract.abi,
//     RegistryContract.bytecode,
//     wallet,
//   )
//   let contract = await factory.deploy()
//   await contract.deployed()
//   return contract.address
// }
>>>>>>> 59cd80d5

/**
 * @description - Helper function to spawn a in process ipfs node
 * @returns {void} - Once the function is executed, an ipfs endpoint
 *   available at localhost:5001
 */

// const spawnIpfsNode = async () => {
//   return new Promise((resolve, reject) =>
//     daemonFactory.spawn(
//       {
//         exec: 'ipfs',
//         disposable: true,
//         defaultAddrs: true,
//       },
//       (spawnErr, ipfsd) => {
//         if (spawnErr) {
//           return reject(spawnErr)
//         }
//
//         ipfsd.api.id(apiErr => (apiErr ? reject(apiErr) : resolve()))
//       },
//     ),
//   )
// }

/**
 * @description - Initiates a mock ethereum network using ganache, a discardable ipfs node using ipfsd, and
 *   deploys the Jolocom identity registry contract.
 * @returns {void}
 */

// interface ContractClassess {
//   testContractsGateway: ContractsGateway
//   testContractsAdapter: ContractsAdapter
// }

// export const init = async () =>
//   new Promise<ContractClassess>(async (resolve, reject) => {
//     ganacheServer.listen(PORT, async ganacheErr => {
//       if (ganacheErr) {
//         return reject(ganacheErr)
//       }

//       await deployContract()
//       // await spawnIpfsNode()

//       const testContractsGateway = new ContractsGateway(
//         `http://localhost:${PORT}`,
//       )
//       const testContractsAdapter = new ContractsAdapter()

//       return resolve({
//         testContractsGateway,
//         testContractsAdapter,
//       })
//     })
//   })<|MERGE_RESOLUTION|>--- conflicted
+++ resolved
@@ -1,22 +1,11 @@
-import * as ganache from 'ganache-core'
-import { userEthKey, serviceEthKey, deployerEthKey } from './integration.data'
+// import * as ganache from 'ganache-core'
+// import { userEthKey, serviceEthKey, deployerEthKey } from './integration.data'
 // import { ContractsGateway } from '../../ts/contracts/contractsGateway'
 // import { ContractsAdapter } from '../../ts/contracts/contractsAdapter'
 // import { ethers } from 'ethers'
 
 // const IPFSFactory = require('ipfsd-ctl')
-<<<<<<< HEAD
-const RegistryContract = require('jolocom-registry-contract/build/contracts/Registry.json')
-const PORT = 8945
-const balance = 1e18
-const ganacheServer = ganache.server({
-  accounts: [
-    { secretKey: deployerEthKey, balance },
-    { secretKey: userEthKey, balance },
-    { secretKey: serviceEthKey, balance },
-  ]
-})
-=======
+
 // const RegistryContract = require('jolocom-registry-contract/build/contracts/Registry.json')
 // const PORT = 8945
 // const balance = 1e18
@@ -25,9 +14,8 @@
 //     { secretKey: deployerEthKey, balance },
 //     { secretKey: userEthKey, balance },
 //     { secretKey: serviceEthKey, balance },
-//   ],
+//   ]
 // })
->>>>>>> 59cd80d5
 
 // const daemonFactory = IPFSFactory.create({ type: 'go' })
 
@@ -37,23 +25,6 @@
  *   it already since we know the deployer addr, and their account nonce (0)
  */
 
-<<<<<<< HEAD
-const deployContract = async () => {
-  let provider = new ethers.providers.JsonRpcProvider(
-    `http://localhost:${PORT}`,
-  )
-  let wallet = new ethers.Wallet(deployerEthKey, provider)
-  let factory = new ethers.ContractFactory(
-    RegistryContract.abi,
-    RegistryContract.bytecode,
-    wallet,
-  )
-
-  let contract = await factory.deploy()
-  await contract.deployed()
-  return contract.address
-}
-=======
 // const deployContract = async () => {
 //   let provider = new ethers.providers.JsonRpcProvider(
 //     `http://localhost:${PORT}`,
@@ -64,11 +35,11 @@
 //     RegistryContract.bytecode,
 //     wallet,
 //   )
+// 
 //   let contract = await factory.deploy()
 //   await contract.deployed()
 //   return contract.address
 // }
->>>>>>> 59cd80d5
 
 /**
  * @description - Helper function to spawn a in process ipfs node
@@ -94,7 +65,6 @@
 //     ),
 //   )
 // }
-
 /**
  * @description - Initiates a mock ethereum network using ganache, a discardable ipfs node using ipfsd, and
  *   deploys the Jolocom identity registry contract.
