--- conflicted
+++ resolved
@@ -1,21 +1,13 @@
 import * as chai from 'chai'
 import * as sinonChai from 'sinon-chai'
-import * as integrationHelper from './provision'
 import { IdentityWallet } from '../../ts/identityWallet/identityWallet'
 import {
-  testEthereumConfig,
   userPass,
   getNewVault,
   servicePass,
-  testIpfsConfig,
-<<<<<<< HEAD
-  userSeed,
-=======
->>>>>>> 59cd80d5
 } from './integration.data'
 import { ErrorCodes } from '../../ts/errors'
 import { IDidMethod } from '../../ts/didMethods/types'
-import { JoloDidMethod } from '../../ts/didMethods/jolo'
 import { LocalDidMethod } from '../../ts/didMethods/local'
 import {
   createIdentityFromKeyProvider,
@@ -25,13 +17,11 @@
 import { SoftwareKeyProvider } from '@jolocom/vaulted-key-provider'
 import { walletUtils } from '@jolocom/native-core-node-linux-x64'
 import { createDb } from 'local-did-resolver/js/db'
-import { joloSeedToEncryptedWallet } from '../../ts/didMethods/jolo/registrar'
 
 chai.use(sinonChai)
 const expect = chai.expect
 
 /* global before and after hook for integration tests & shared variables */
-export let joloDidMethod: IDidMethod
 export let localDidMethod: IDidMethod
 export let userIdentityWallet: IdentityWallet
 export let serviceIdentityWallet: IdentityWallet
@@ -42,46 +32,11 @@
   const eventDb = createDb()
   localDidMethod = new LocalDidMethod(eventDb)
 
-<<<<<<< HEAD
+  userVault = await getNewVault('id', userPass)
+  serviceVault = await getNewVault('id', servicePass)
 
-  // const ipfsHost = `${testIpfsConfig.protocol}://${testIpfsConfig.host}:${testIpfsConfig.port}`
-  joloDidMethod = new JoloDidMethod(
-    testEthereumConfig.providerUrl,
-    testEthereumConfig.contractAddress,
-    // ipfsHost,
-  )
-=======
-  //  const ipfsHost = `${testIpfsConfig.protocol}://${testIpfsConfig.host}:${testIpfsConfig.port}`
-  //  joloDidMethod = new JoloDidMethod(
-  //    testEthereumConfig.providerUrl,
-  //    testEthereumConfig.contractAddress,
-  //    // ipfsHost,
-  //  )
->>>>>>> 59cd80d5
-
-  userVault = await getNewVault('id', userPass)
-  const serviceVault = await joloSeedToEncryptedWallet(
-    userSeed,
-    servicePass,
-    walletUtils,
-  )
-
-<<<<<<< HEAD
-  // const miracle = await createIdentityFromKeyProvider(userVault, userPass, joloDidMethod.registrar)
   userIdentityWallet = await createIdentityFromKeyProvider(userVault, userPass, localDidMethod.registrar)
-  serviceIdentityWallet = await createIdentityFromKeyProvider(serviceVault, servicePass, joloDidMethod.registrar)
-=======
-  userIdentityWallet = await createIdentityFromKeyProvider(
-    userVault,
-    userPass,
-    localDidMethod.registrar,
-  )
-  serviceIdentityWallet = await createIdentityFromKeyProvider(
-    serviceVault,
-    servicePass,
-    localDidMethod.registrar,
-  )
->>>>>>> 59cd80d5
+  serviceIdentityWallet = await createIdentityFromKeyProvider(serviceVault, servicePass, localDidMethod.registrar)
 })
 
 describe('Integration Test - Create, Resolve, Public Profile', () => {
@@ -97,7 +52,7 @@
       userIdentityWallet.did,
     )
 
-    const remoteServiceIdentity = await joloDidMethod.resolver.resolve(
+    const remoteServiceIdentity = await localDidMethod.resolver.resolve(
       serviceIdentityWallet.did,
     )
 
@@ -113,7 +68,7 @@
 
   // TODO No public profile on local method yet
   it.skip('should correctly add and commit public profile', async () => {
-    await joloDidMethod.registrar.updatePublicProfile(
+    await localDidMethod.registrar.updatePublicProfile(
       serviceVault,
       servicePass,
       serviceIdentityWallet.identity,
@@ -127,7 +82,7 @@
       ),
     )
 
-    const remoteServiceIdentity = await joloDidMethod.resolver.resolve(
+    const remoteServiceIdentity = await localDidMethod.resolver.resolve(
       serviceIdentityWallet.did,
     )
 
@@ -161,7 +116,7 @@
     const serviceIdentity = await authAsIdentityFromKeyProvider(
       serviceVault,
       servicePass,
-      joloDidMethod.resolver,
+      localDidMethod.resolver,
     )
     expect(serviceIdentity.identity.publicProfile.subject).to.deep.eq(
       serviceIdentity.did,
