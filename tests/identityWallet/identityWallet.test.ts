--- conflicted
+++ resolved
@@ -13,18 +13,15 @@
 import { CredentialRequestPayload } from '../../ts/interactionFlows/credentialRequest/credentialRequestPayload'
 import { CredentialRequest } from '../../ts/interactionFlows/credentialRequest/credentialRequest'
 import { credentialRequestPayloadJson } from '../data/interactionFlows/credentialRequest'
-<<<<<<< HEAD
 import { jsonAuthResponsePayload } from '../data/interactionFlows/authenticationResponse'
 import { AuthenticationResponsePayload } from '../../ts/interactionFlows/authenticationResponse/authenticationResponsePayload'
 import { AuthenticationResponse } from '../../ts/interactionFlows/authenticationResponse/authenticationResponse'
-=======
 import { jsonAuthRequestPayload } from '../data/interactionFlows/authenticationRequest'
 import { AuthenticationRequestPayload } from '../../ts/interactionFlows/authenticationRequest/authenticationRequestPayload'
 import { AuthenticationRequest } from '../../ts/interactionFlows/authenticationRequest/authenticationRequest'
 import { CredentialsReceivePayload } from '../../ts/interactionFlows/credentialsReceive/credentialsReceivePayload'
 import { CredentialsReceive } from '../../ts/interactionFlows/credentialsReceive/credentialsReceive'
 import { jsonCredReceivePayload } from '../data/interactionFlows/credentialReceive'
->>>>>>> 96b048e6
 
 chai.use(sinonChai)
 const expect = chai.expect
@@ -87,12 +84,9 @@
         'signedCredential',
         'credentialRequestJSONWebToken',
         'credentialResponseJSONWebToken',
-<<<<<<< HEAD
-        'authenticationResponseJSONWebToken'
-=======
+        'authenticationResponseJSONWebToken',
         'authenticationRequestJSONWebToken',
         'credentialsReceiveJSONWebToken'
->>>>>>> 96b048e6
       ]
 
       expect(Object.keys(identityWallet.create)).to.deep.equal(mockProps)
@@ -117,14 +111,14 @@
       expect(credRequestPayload.credentialRequest).to.be.an.instanceof(CredentialRequest)
     })
 
-<<<<<<< HEAD
     it('create.authenticationResponseJSONWebToken should return a correct authenticationResponse JWT', () => {
       const authResWT = identityWallet.create.authenticationResponseJSONWebToken(jsonAuthResponsePayload)
       const authResPayload = authResWT.getPayload()
 
       expect(authResPayload).to.be.an.instanceof(AuthenticationResponsePayload)
       expect(authResPayload.authResponse).to.be.an.instanceof(AuthenticationResponse)
-=======
+    })
+    
     it('create.authenticationRequestJSONWebToken should return a correct authenticationRequest JWT', () => {
       const authReqJWT = identityWallet.create.authenticationRequestJSONWebToken(jsonAuthRequestPayload)
       const authReqPayload = authReqJWT.getPayload()
@@ -139,7 +133,6 @@
 
       expect(credReceivePayload).to.be.an.instanceof(CredentialsReceivePayload)
       expect(credReceivePayload.credentialsReceive).to.be.an.instanceof(CredentialsReceive)
->>>>>>> 96b048e6
     })
 
     it('create.signedCredential should return a correct signed credential', async () => {
