--- conflicted
+++ resolved
@@ -14,11 +14,7 @@
 import { JSONWebToken } from '../../ts/interactionTokens/JSONWebToken'
 import { DidDocument } from '../../ts/identity/didDocument/didDocument'
 import { CredentialRequest } from '../../ts/interactionTokens/credentialRequest'
-<<<<<<< HEAD
-import { signedSimpleCredReqJWT } from '../data/interactionTokens/jsonWebToken.data'
-=======
 import { validSignedCredReqJWT } from '../data/interactionTokens/jsonWebToken.data'
->>>>>>> 6e8b780a
 import { keyIdToDid } from '../../ts/utils/helper'
 
 chai.use(sinonChai)
@@ -27,23 +23,14 @@
 /* Saves some space during stubbing, helper functions */
 
 const stubbedKeyProvider = {
-<<<<<<< HEAD
-  signDigestable: sinon.stub().callsFake(attributes => Buffer.from(signedSimpleCredReqJWT.signature, 'hex'))
-=======
   signDigestable: sinon.stub().returns(Buffer.from(validSignedCredReqJWT.signature, 'hex')),
   verifyDigestable: sinon.stub().returns(true)
->>>>>>> 6e8b780a
 } as IVaultedKeyProvider
 
 const stubbedCredential = {
   setSignatureValue: value => {
-<<<<<<< HEAD
-    expect(value).to.eq(signedSimpleCredReqJWT.signature)
-  }
-=======
     expect(value).to.eq(validSignedCredReqJWT.signature)
   },
->>>>>>> 6e8b780a
 }
 
 describe('IdentityWallet', () => {
