import { expect } from 'chai'
import * as lolex from 'lolex'
import { SignedCredentialResponse } from '../../ts/credentialResponse/signedCredentialResponse/signedCredentialResponse'
import { CredentialResponse } from '../../ts/credentialResponse/credentialResponse'
import { firstMockCredential } from '../data/credentialRequest/credentialRequest'
import {
  mockPrivKey,
  mockSignedCredResponseJson,
  signedCredRespJWT
} from '../data/credentialResponse/signedCredentialResponse'

describe('SignedCredentialResponse', () => {
  let clock

  const mockCredentialResponse = CredentialResponse.create([firstMockCredential])
  const mockSignedCredRespCreationArgs = {
    privateKey: Buffer.from(mockPrivKey, 'hex'),
    credentialResponse: mockCredentialResponse
  }

  before(() => {
    clock = lolex.install()
  })

  after(() => {
    clock.uninstall()
  })

  it('Should implement static create method', () => {
    const signedCredentialResponse = SignedCredentialResponse.create(mockSignedCredRespCreationArgs)
    expect(signedCredentialResponse.toJSON()).to.deep.equal(mockSignedCredResponseJson)
  })

  it('Should implement static create method with passed issuer', () => {
    const modifiedCreationArgs = Object.assign({}, mockSignedCredRespCreationArgs, { issuer: 'did:jolo:test' })
    const modifiedPayload = { ...mockSignedCredResponseJson.payload, iss: 'did:jolo:test' }
    const signedCredentialResponse = SignedCredentialResponse.create(modifiedCreationArgs)

    expect(signedCredentialResponse.toJSON()).to.deep.equal({
      ...mockSignedCredResponseJson,
      payload: modifiedPayload,
      signature: signedCredentialResponse.getSignature()
    })
  })

  it('Should implement static fromJWT method', () => {
    const signedCredentialResponseFromJWT = SignedCredentialResponse.fromJWT(signedCredRespJWT)
    const signedCredentialResponse = SignedCredentialResponse.create(mockSignedCredRespCreationArgs)
    expect(signedCredentialResponseFromJWT).to.deep.equal(signedCredentialResponse)
  })

  it('Should implement toJWT method', () => {
    const signedCredentialResponse = SignedCredentialResponse.create(mockSignedCredRespCreationArgs)
    expect(signedCredentialResponse.toJWT()).to.equal(signedCredRespJWT)
  })

  it('Should implement static fromJSON method', () => {
    const signedCredRespFromJson = SignedCredentialResponse.fromJSON(mockSignedCredResponseJson)
    const signedCredResponse = SignedCredentialResponse.create(mockSignedCredRespCreationArgs)
    expect(signedCredRespFromJson).to.deep.equal(signedCredResponse)
  })

  it('Should implement toJSON method', () => {
    const signedCredentialResponse = SignedCredentialResponse.create(mockSignedCredRespCreationArgs)
    expect(signedCredentialResponse.toJSON()).to.deep.equal(mockSignedCredResponseJson)
  })

<<<<<<< HEAD
  it('Should implement validateSignature method', () => {
    // expect(false).to.equal(true)
  })
=======
  // it('Should implement validateSignature method', () => {
  //   expect(false).to.equal(true)
  // })
>>>>>>> be7e6c2e

  it('Should implement satisfiesRequirements method', () => {
    const signedCredentialResponse = SignedCredentialResponse.create(mockSignedCredRespCreationArgs)
    // tslint:disable-next-line:no-unused-expression
    expect(signedCredentialResponse.satisfiesRequest).to.exist
  })
})<|MERGE_RESOLUTION|>--- conflicted
+++ resolved
@@ -65,15 +65,9 @@
     expect(signedCredentialResponse.toJSON()).to.deep.equal(mockSignedCredResponseJson)
   })
 
-<<<<<<< HEAD
-  it('Should implement validateSignature method', () => {
-    // expect(false).to.equal(true)
-  })
-=======
   // it('Should implement validateSignature method', () => {
   //   expect(false).to.equal(true)
   // })
->>>>>>> be7e6c2e
 
   it('Should implement satisfiesRequirements method', () => {
     const signedCredentialResponse = SignedCredentialResponse.create(mockSignedCredRespCreationArgs)
