import { claimsMetadata } from 'cred-types-jolocom-core'
import { expect } from 'chai'
import { Credential } from '../../ts/credentials/credential/credential'
import {
  singleClaimCreationArgs,
  singleClaimCredentialJSON,
  multipleClaimsCreationArgs,
  multipleClaimsCredentialJSON,
  customClaimMetadata,
  customCredentialJSON
} from '../data/credential/credential'
import { EmailClaimMetadata, NameClaimMetadata } from 'cred-types-jolocom-core/js/types'
<<<<<<< HEAD
=======
import { defaultContext } from '../../ts/utils/contexts'
>>>>>>> df56f5a9

describe('Credential', () => {
  describe('static create method', () => {
    it('Should correctly assemble a credential given one claim', () => {
      const credential = Credential.create<EmailClaimMetadata>({
        metadata: claimsMetadata.emailAddress,
        claim: singleClaimCreationArgs,
        subject: 'did:jolo:test'
      })
      const credentialFromJSON = Credential.fromJSON(singleClaimCredentialJSON)
      expect(credential).to.deep.equal(credentialFromJSON)
    })

    it('Should correctly assemble a credential given multiple claims', () => {
      const credential = Credential.create<NameClaimMetadata>({
        metadata: claimsMetadata.name,
        claim: multipleClaimsCreationArgs,
        subject: 'did:jolo:test'
      })
      const credentialFromJSON = Credential.fromJSON(multipleClaimsCredentialJSON)
      expect(credential).to.deep.equal(credentialFromJSON)
    })

    it('Should correctly assemble a custom credential', () => {
      const customCredential = Credential.create<typeof customClaimMetadata>({
        metadata: customClaimMetadata,
        claim: {
          birthDate: 20,
          birthMonth: 'april',
          birthYear: 1984
        },
        subject: 'did:jolo:test'
      })
      const customCredentialFromJSON = Credential.fromJSON(customCredentialJSON)
      expect(customCredential).to.deep.equal(customCredentialFromJSON)
    })
  })

  it('Should implement all getter methods', () => {
    const credential = Credential.create<EmailClaimMetadata>({
      metadata: claimsMetadata.emailAddress,
      claim: singleClaimCreationArgs,
      subject: 'did:jolo:test'
    })

    expect(credential.getClaim()).to.deep.equal(singleClaimCreationArgs)
    expect(credential.getContext()).to.deep.equal([...defaultContext, ...claimsMetadata.emailAddress.context])
    expect(credential.getName()).to.deep.equal(claimsMetadata.emailAddress.name)
    expect(credential.getType()).to.deep.equal(claimsMetadata.emailAddress.type)
  })

  it('Should implement static fromJSON method', () => {
    const credential = Credential.create<EmailClaimMetadata>({
      metadata: claimsMetadata.emailAddress,
      claim: singleClaimCreationArgs,
      subject: 'did:jolo:test'
    })

    const credFromJson = Credential.fromJSON(singleClaimCredentialJSON)
    expect(credential).to.deep.equal(credFromJson)

    const nameCredential = Credential.create<NameClaimMetadata>({
      metadata: claimsMetadata.name,
      claim: multipleClaimsCreationArgs,
      subject: 'did:jolo:test'
    })
    const nameCredentialFromJSON = Credential.fromJSON(multipleClaimsCredentialJSON)
    expect(nameCredential).to.deep.equal(nameCredentialFromJSON)
  })

  it('Should implement toJSON method', () => {
    const credential = Credential.create<EmailClaimMetadata>({
      metadata: claimsMetadata.emailAddress,
      claim: singleClaimCreationArgs,
      subject: 'did:jolo:test'
    })

    expect(credential.toJSON()).to.deep.equal(singleClaimCredentialJSON)
    const nameCredential = Credential.create<NameClaimMetadata>({
      metadata: claimsMetadata.name,
      claim: multipleClaimsCreationArgs,
      subject: 'did:jolo:test'
    })
    expect(nameCredential.toJSON()).to.deep.equal(multipleClaimsCredentialJSON)
  })
})<|MERGE_RESOLUTION|>--- conflicted
+++ resolved
@@ -10,10 +10,7 @@
   customCredentialJSON
 } from '../data/credential/credential'
 import { EmailClaimMetadata, NameClaimMetadata } from 'cred-types-jolocom-core/js/types'
-<<<<<<< HEAD
-=======
 import { defaultContext } from '../../ts/utils/contexts'
->>>>>>> df56f5a9
 
 describe('Credential', () => {
   describe('static create method', () => {
